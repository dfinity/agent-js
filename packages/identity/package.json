--- conflicted
+++ resolved
@@ -31,14 +31,8 @@
     "bundle": "npm run build",
     "lint": "eslint 'src' --ext '.js,.jsx,.ts,.tsx'",
     "lint:fix": "npm run lint -- --fix",
-<<<<<<< HEAD
-    "make:docs/reference": "typedoc src/index.ts --out ../../docs/generated/identity --excludeInternal",
-    "prettier": "prettier --check \"src/**/*.ts\"",
-    "prettier:write": "npm run prettier -- --write",
-=======
     "make:docs/reference": "typedoc src/index.ts --out docs/reference",
     "release": "npm publish",
->>>>>>> 41477a56
     "test": "jest",
     "test:coverage": "jest --verbose --collectCoverage"
   },
