{
  "name": "@dfinity/identity",
  "version": "3.0.0-beta.1",
  "author": "DFINITY Stiftung <sdk@dfinity.org>",
  "license": "Apache-2.0",
  "description": "JavaScript and TypeScript library to manage identity with the Internet Computer",
  "homepage": "https://internetcomputer.org",
  "repository": {
    "type": "git",
    "url": "https://github.com/dfinity/agent-js.git",
    "directory": "packages/identity"
  },
  "bugs": {
    "url": "https://github.com/dfinity/agent-js/issues"
  },
  "keywords": [
    "internet computer",
    "ic",
    "dfinity",
    "canister",
    "webauthn",
    "identity",
    "principal",
    "authentication",
    "dfx",
    "motoko",
    "javascript",
    "typescript",
    "blockchain",
    "crypto",
    "distributed",
    "api"
  ],
  "main": "./lib/cjs/index.js",
  "module": "./lib/esm/index.js",
  "browser": "./lib/esm/index.js",
  "unpkg": "./lib/esm/index",
  "scripts": {
    "build": "tsc -b && tsc -p tsconfig.cjs.json",
    "bundle": "esbuild --bundle src/index.ts --outfile=dist/index.js --platform=browser",
    "size-limit": "size-limit",
    "lint": "eslint 'src' 'types' --ext '.js,.jsx,.ts,.tsx'",
    "lint:fix": "npm run lint -- --fix",
    "make:docs/reference": "typedoc src/index.ts --out ../../docs/identity",
    "test": "jest",
    "test:coverage": "jest --collectCoverage"
  },
  "peerDependencies": {
<<<<<<< HEAD
    "@dfinity/agent": "^3.0.0-beta.1",
    "@dfinity/principal": "^3.0.0-beta.1"
  },
  "dependencies": {
    "@noble/curves": "^1.2.0"
=======
    "@dfinity/agent": "^2.4.1",
    "@dfinity/principal": "^2.4.1",
    "@noble/curves": "^1.9.2",
    "@noble/hashes": "^1.8.0"
>>>>>>> d4dc9a41
  },
  "devDependencies": {
    "@peculiar/webcrypto": "^1.4.0",
    "@typescript-eslint/eslint-plugin": "^5.30.5",
    "@typescript-eslint/parser": "^5.30.5",
    "esbuild": "^0.25.1",
    "eslint": "^8.19.0",
    "idb-keyval": "^6.2.0",
    "jest": "^29.7.0",
    "size-limit": "^8.2.6",
    "text-encoding": "^0.7.0",
    "typedoc": "^0.28.4",
    "typescript": "5.8.3",
    "whatwg-fetch": "^3.0.0"
  },
  "size-limit": [
    {
      "path": "./dist/index.js",
      "limit": "1 mb",
      "webpack": false
    }
  ]
}<|MERGE_RESOLUTION|>--- conflicted
+++ resolved
@@ -46,18 +46,10 @@
     "test:coverage": "jest --collectCoverage"
   },
   "peerDependencies": {
-<<<<<<< HEAD
     "@dfinity/agent": "^3.0.0-beta.1",
-    "@dfinity/principal": "^3.0.0-beta.1"
-  },
-  "dependencies": {
-    "@noble/curves": "^1.2.0"
-=======
-    "@dfinity/agent": "^2.4.1",
-    "@dfinity/principal": "^2.4.1",
+    "@dfinity/principal": "^3.0.0-beta.1",
     "@noble/curves": "^1.9.2",
     "@noble/hashes": "^1.8.0"
->>>>>>> d4dc9a41
   },
   "devDependencies": {
     "@peculiar/webcrypto": "^1.4.0",
