--- conflicted
+++ resolved
@@ -1,11 +1,7 @@
 import { decode, encode } from './utils/base32';
 import { getCrc32 } from './utils/getCrc';
-<<<<<<< HEAD
-import { sha224 } from './utils/sha224';
+import { sha224 } from '@noble/hashes/sha2';
 import { bytesToHex, hexToBytes } from '@noble/hashes/utils';
-=======
-import { sha224 } from '@noble/hashes/sha2';
->>>>>>> 79854f78
 
 export const JSON_KEY_PRINCIPAL = '__principal__';
 const SELF_AUTHENTICATING_SUFFIX = 2;
