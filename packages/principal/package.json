--- conflicted
+++ resolved
@@ -1,10 +1,6 @@
 {
   "name": "@dfinity/principal",
-<<<<<<< HEAD
-  "version": "2.2.1",
-=======
   "version": "2.3.0",
->>>>>>> 2e9efe25
   "author": "DFINITY Stiftung <sdk@dfinity.org>",
   "license": "Apache-2.0",
   "description": "JavaScript and TypeScript library to work with Internet Computer principals",
