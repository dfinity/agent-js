{
  "name": "@dfinity/authentication",
<<<<<<< HEAD
  "version": "0.8.5",
=======
  "version": "0.8.6",
>>>>>>> f73966b7
  "author": "DFINITY Stiftung <sdk@dfinity.org>",
  "license": "Apache-2.0",
  "description": "JavaScript and TypeScript library to manage identity and authentication with the Internet Computer",
  "homepage": "https://sdk.dfinity.org/docs/index.html",
  "keywords": [
    "internet computer",
    "ic",
    "dfinity",
    "canister",
    "webauthn",
    "identity",
    "principal",
    "authentication",
    "dfx",
    "candid",
    "motoko",
    "javascript",
    "typescript",
    "blockchain",
    "crypto",
    "distributed",
    "api"
  ],
  "main": "./lib/cjs/index.js",
  "module": "./lib/esm/index.js",
  "scripts": {
    "build": "tsc -b && tsc -p tsconfig-cjs.json",
    "bundle": "npm run build",
    "ci": "npm run prettier && npm run lint && npm run test",
    "lint": "eslint 'src' --ext '.js,.jsx,.ts,.tsx'",
    "lint:fix": "npm run lint -- --fix",
    "make:docs/reference": "typedoc src/index.ts --out docs/reference --excludeInternal",
    "prettier": "prettier --check \"src/**/*.ts\"",
    "prettier:write": "npm run prettier -- --write",
    "test": "jest",
    "test:coverage": "jest --verbose --collectCoverage"
  },
  "dependencies": {
<<<<<<< HEAD
    "@dfinity/agent": "^0.8.5",
    "@dfinity/identity": "^0.8.5"
=======
    "@dfinity/agent": "^0.8.6",
    "@dfinity/identity": "^0.8.6"
>>>>>>> f73966b7
  },
  "devDependencies": {
    "@trust/webcrypto": "^0.9.2",
    "@types/jest": "^24.9.1",
    "@typescript-eslint/eslint-plugin": "^4.14.2",
    "@typescript-eslint/parser": "^4.14.2",
    "eslint": "^7.19.0",
    "eslint-plugin-jsdoc": "^31.6.0",
    "jest": "^26.6.3",
    "jest-expect-message": "^1.0.2",
    "node-fetch": "2.6.1",
    "prettier": "^2.0.5",
    "text-encoding": "^0.7.0",
    "ts-jest": "^26.5.4",
    "tslint": "^5.20.0",
    "typedoc": "^0.20.32",
    "typescript": "^4.2.3",
    "whatwg-fetch": "^3.0.0"
  }
}<|MERGE_RESOLUTION|>--- conflicted
+++ resolved
@@ -1,10 +1,6 @@
 {
   "name": "@dfinity/authentication",
-<<<<<<< HEAD
-  "version": "0.8.5",
-=======
   "version": "0.8.6",
->>>>>>> f73966b7
   "author": "DFINITY Stiftung <sdk@dfinity.org>",
   "license": "Apache-2.0",
   "description": "JavaScript and TypeScript library to manage identity and authentication with the Internet Computer",
@@ -43,13 +39,8 @@
     "test:coverage": "jest --verbose --collectCoverage"
   },
   "dependencies": {
-<<<<<<< HEAD
-    "@dfinity/agent": "^0.8.5",
-    "@dfinity/identity": "^0.8.5"
-=======
     "@dfinity/agent": "^0.8.6",
     "@dfinity/identity": "^0.8.6"
->>>>>>> f73966b7
   },
   "devDependencies": {
     "@trust/webcrypto": "^0.9.2",
