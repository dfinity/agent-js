--- conflicted
+++ resolved
@@ -3,10 +3,6 @@
 export * as IDL from './idl';
 export * from './utils/hash';
 export * from './utils/leb128';
-<<<<<<< HEAD
-export * from './types';
-export * as Pipe from './utils/buffer';
-=======
 export * from './utils/buffer';
 export * from './types';
->>>>>>> 1d35889e
+export * as Pipe from './utils/buffer';