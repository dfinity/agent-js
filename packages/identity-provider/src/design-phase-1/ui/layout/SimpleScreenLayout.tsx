--- conflicted
+++ resolved
@@ -30,32 +30,6 @@
         {children}
       </Grid>
     </>
-<<<<<<< HEAD
-    const BodyPadder = styled('div')({
-        maxWidth: '80%',
-        margin: '0 auto',
-    })
-    return <>
-        <Container>
-            <ContainerBlock>
-                <div className={styles.heroImage}><HeroImage /></div>
-                <Typography variant="h2" gutterBottom data-test-id="title">
-                    <Title />
-                </Typography>
-                
-                <BodyPadder>
-                    <Typography variant="body1" component="div">
-                        <Body />
-                    </Typography>
-                </BodyPadder>
-
-            </ContainerBlock>
-
-            <ContainerBlock>
-                <CallToAction />
-            </ContainerBlock>
-        </Container>
-=======
   );
   const BodyPadder = styled('div')({
     maxWidth: '80%',
@@ -63,8 +37,26 @@
   });
   return (
     <>
-      <Container></Container>
->>>>>>> 1aac8d0d
+      <Container>
+        <ContainerBlock>
+          <div className={styles.heroImage}>
+            <HeroImage />
+          </div>
+          <Typography variant='h2' gutterBottom data-test-id='title'>
+            <Title />
+          </Typography>
+
+          <BodyPadder>
+            <Typography variant='body1' component='div'>
+              <Body />
+            </Typography>
+          </BodyPadder>
+        </ContainerBlock>
+
+        <ContainerBlock>
+          <CallToAction />
+        </ContainerBlock>
+      </Container>
     </>
   );
 }