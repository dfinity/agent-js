--- conflicted
+++ resolved
@@ -129,20 +129,12 @@
     return res;
   }
 
-<<<<<<< HEAD
-=======
-  public async fetchRootKey(): Promise<void> {
-    await this._agent.fetchRootKey();
-    this._rootKey = this._agent.rootKey;
-  }
-
   protected checkState(): void {
     if (!this.verified) {
       throw new UnverifiedCertificateError();
     }
   }
 
->>>>>>> 503a5961
   private async _checkDelegation(d?: Delegation): Promise<Buffer> {
     if (!d) {
       if (!this._rootKey) {
