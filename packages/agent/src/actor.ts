--- conflicted
+++ resolved
@@ -1,18 +1,9 @@
 import {
   Agent,
   HttpDetailsResponse,
-<<<<<<< HEAD
-  QueryResponseStatus,
-  v2ResponseBody,
-  v3ResponseBody,
-=======
   isV2ResponseBody,
   isV3ResponseBody,
-  QueryResponseRejected,
   QueryResponseStatus,
-  ReplicaRejectCode,
-  SubmitResponse,
->>>>>>> 880f18e1
 } from './agent';
 import {
   CertifiedRejectErrorCode,
@@ -28,11 +19,7 @@
 import { bufFromBufLike, IDL } from '@dfinity/candid';
 import { pollForResponse, PollingOptions, DEFAULT_POLLING_OPTIONS } from './polling';
 import { Principal } from '@dfinity/principal';
-<<<<<<< HEAD
-=======
-import { RequestId } from './request_id';
-import { strToUtf8, toHex } from './utils/buffer';
->>>>>>> 880f18e1
+import { strToUtf8 } from './utils/buffer';
 import { Certificate, CreateCertificateOptions, lookupResultToBuffer } from './certificate';
 import managementCanisterIdl from './canisters/management_idl';
 import _SERVICE, { canister_install_mode, canister_settings } from './canisters/management_service';
@@ -509,13 +496,8 @@
       let reply: ArrayBuffer | undefined;
       let certificate: Certificate | undefined;
       if (isV3ResponseBody(response.body)) {
-        // handle v3 response errors by throwing an UpdateCallRejectedError object
         if (agent.rootKey == null) {
-<<<<<<< HEAD
           throw ExternalError.fromCode(new MissingRootKeyErrorCode());
-=======
-          throw new AgentError('Agent root key not initialized before calling');
->>>>>>> 880f18e1
         }
         const cert = response.body.certificate;
         certificate = await Certificate.create({
@@ -548,48 +530,24 @@
             const error_code = error_code_buf
               ? new TextDecoder().decode(error_code_buf)
               : undefined;
-<<<<<<< HEAD
             throw RejectError.fromCode(
               new CertifiedRejectErrorCode(requestId, rejectCode, rejectMessage, error_code, {
                 canisterId: cid,
                 methodName,
                 httpDetails: response,
               }),
-=======
-
-            throw new UpdateCallRejectedError(
-              cid,
-              methodName,
-              requestId,
-              response,
-              rejectCode,
-              rejectMessage,
-              error_code,
->>>>>>> 880f18e1
             );
           }
         }
       } else if (isV2ResponseBody(response.body)) {
         // handle v2 response errors by throwing an UpdateCallRejectedError object
-<<<<<<< HEAD
-        const { reject_code, reject_message, error_code } = response.body as v2ResponseBody;
+        const { reject_code, reject_message, error_code } = response.body;
         throw RejectError.fromCode(
           new CertifiedRejectErrorCode(requestId, reject_code, reject_message, error_code, {
             canisterId: cid,
             methodName,
             httpDetails: response,
           }),
-=======
-        const { reject_code, reject_message, error_code } = response.body;
-        throw new UpdateCallRejectedError(
-          cid,
-          methodName,
-          requestId,
-          response,
-          reject_code,
-          reject_message,
-          error_code,
->>>>>>> 880f18e1
         );
       }
 
