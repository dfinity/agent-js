// tslint:disable:no-bitwise
// Note: this file uses buffer-pipe, which on Node only, uses the Node Buffer
//       implementation, which isn't compatible with the NPM buffer package
//       which we use everywhere else. This means that we have to transform
//       one into the other, hence why every function that returns a Buffer
//       actually return `new Buffer(pipe.buffer)`.
// TODO: The best solution would be to have our own buffer type around
//       Uint8Array which is standard.
import BigNumber from 'bignumber.js';
import Pipe = require('buffer-pipe');
import { Buffer } from 'buffer/';

export function safeRead(pipe: Pipe, num: number): Buffer {
  if (pipe.buffer.length < num) {
    throw new Error('unexpected end of buffer');
  }
  return pipe.read(num);
}

<<<<<<< HEAD
export function lebEncode(value: number | BigNumber | BigInt): Buffer {
  if (typeof value === 'bigint' || value instanceof BigInt) {
    value = new BigNumber(value.toString(10), 10);
  }
  if (typeof value === 'number') {
=======
export function lebEncode(value: number | BigNumber | bigint | BigInt): Buffer {
  if (typeof value === 'bigint' || value instanceof BigInt) {
    value = new BigNumber(value.toString(10), 10)
  } else if (typeof value === 'number') {
>>>>>>> 95be45b0
    value = new BigNumber(value);
  }
  value = value.integerValue();
  if (value.lt(0)) {
    throw new Error('Cannot leb encode negative values.');
  }

  const pipe = new Pipe();
  while (true) {
    const i = value.mod(0x80).toNumber();
    value = value.idiv(0x80);
    if (value.eq(0)) {
      pipe.write([i]);
      break;
    } else {
      pipe.write([i | 0x80]);
    }
  }

  return new Buffer(pipe.buffer);
}

export function lebDecode(pipe: Pipe): BigNumber {
  let shift = 0;
  let value = new BigNumber(0);
  let byte;

  do {
    byte = safeRead(pipe, 1)[0];
    value = value.plus(new BigNumber(byte & 0x7f).multipliedBy(new BigNumber(2).pow(shift)));
    shift += 7;
  } while (byte >= 0x80);

  return value;
}

export function slebEncode(value: BigNumber | number): Buffer {
  if (typeof value === 'number') {
    value = new BigNumber(value);
  }
  value = value.integerValue();

  const isNeg = value.lt(0);
  if (isNeg) {
    value = value.abs().minus(1);
  }
  const pipe = new Pipe();
  while (true) {
    const i = getLowerBytes(value);
    value = value.idiv(0x80);
    if ((isNeg && value.eq(0) && (i & 0x40) !== 0) || (!isNeg && value.eq(0) && (i & 0x40) === 0)) {
      pipe.write([i]);
      break;
    } else {
      pipe.write([i | 0x80]);
    }
  }

  function getLowerBytes(num: BigNumber): number {
    const bytes = num.mod(0x80).toNumber();
    if (isNeg) {
      // We swap the bits here again, and remove 1 to do two's complement.
      return 0x80 - bytes - 1;
    } else {
      return bytes;
    }
  }
  return new Buffer(pipe.buffer);
}

export function slebDecode(pipe: Pipe): BigNumber {
  // Get the size of the buffer, then cut a buffer of that size.
  const pipeView = new Uint8Array(pipe.buffer);
  let len = 0;
  for (; len < pipeView.byteLength; len++) {
    if (pipeView[len] < 0x80) {
      // If it's a positive number, we reuse lebDecode.
      if ((pipeView[len] & 0x40) === 0) {
        return lebDecode(pipe);
      }
      break;
    }
  }

  const bytes = new Uint8Array(safeRead(pipe, len + 1));
  let value = new BigNumber(0);
  for (let i = bytes.byteLength - 1; i >= 0; i--) {
    value = value.times(0x80).plus(0x80 - (bytes[i] & 0x7f) - 1);
  }
  return value.negated().minus(1);
}

export function writeUIntLE(value: BigNumber | number, byteLength: number): Buffer {
  if ((value instanceof BigNumber && value.isNegative()) || value < 0) {
    throw new Error('Cannot write negative values.');
  }
  return writeIntLE(value, byteLength);
}

export function writeIntLE(value: BigNumber | number, byteLength: number): Buffer {
  if (typeof value === 'number') {
    value = new BigNumber(value);
  }
  value = value.integerValue();
  const pipe = new Pipe();
  let i = 0;
  let mul = new BigNumber(256);
  let sub = 0;
  let byte = value.mod(mul).toNumber();
  pipe.write([byte]);
  while (++i < byteLength) {
    if (value.lt(0) && sub === 0 && byte !== 0) {
      sub = 1;
    }
    byte = value.idiv(mul).minus(sub).mod(256).toNumber();
    pipe.write([byte]);
    mul = mul.times(256);
  }
  return new Buffer(pipe.buffer);
}

export function readUIntLE(pipe: Pipe, byteLength: number): BigNumber {
  let val = new BigNumber(safeRead(pipe, 1)[0]);
  let mul = new BigNumber(1);
  let i = 0;
  while (++i < byteLength) {
    mul = mul.times(256);
    const byte = safeRead(pipe, 1)[0];
    val = val.plus(mul.times(byte));
  }
  return val;
}

export function readIntLE(pipe: Pipe, byteLength: number): BigNumber {
  let val = readUIntLE(pipe, byteLength);
  const mul = new BigNumber(2).pow(8 * (byteLength - 1) + 7);
  if (val.gte(mul)) {
    val = val.minus(mul.times(2));
  }
  return val;
}<|MERGE_RESOLUTION|>--- conflicted
+++ resolved
@@ -17,18 +17,10 @@
   return pipe.read(num);
 }
 
-<<<<<<< HEAD
-export function lebEncode(value: number | BigNumber | BigInt): Buffer {
-  if (typeof value === 'bigint' || value instanceof BigInt) {
-    value = new BigNumber(value.toString(10), 10);
-  }
-  if (typeof value === 'number') {
-=======
 export function lebEncode(value: number | BigNumber | bigint | BigInt): Buffer {
   if (typeof value === 'bigint' || value instanceof BigInt) {
     value = new BigNumber(value.toString(10), 10)
   } else if (typeof value === 'number') {
->>>>>>> 95be45b0
     value = new BigNumber(value);
   }
   value = value.integerValue();
