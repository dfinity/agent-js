--- conflicted
+++ resolved
@@ -1,17 +1,8 @@
 import { request, Path, fetchNodeKeys } from './index';
 import { Principal } from '@dfinity/principal';
-<<<<<<< HEAD
 import { HttpAgent } from '../agent';
-import { bufFromBufLike, fromHex, strToUtf8 } from '../utils/buffer';
-=======
-import { Identity } from '../auth';
-import fetch from 'isomorphic-fetch';
-import { HttpAgent } from '../agent';
->>>>>>> 5fcd02a0
 import * as Cert from '../certificate';
-import { hexToBytes, bytesToHex } from '@noble/hashes/utils';
-// eslint-disable-next-line @typescript-eslint/ban-ts-comment
-// @ts-ignore
+import { hexToBytes } from '@noble/hashes/utils';
 import { goldenCertificates } from '../agent/http/__certificates__/goldenCertificates';
 import { utf8ToBytes } from '@noble/hashes/utils';
 
@@ -51,33 +42,6 @@
   },
 ];
 
-<<<<<<< HEAD
-=======
-// Used for repopulating the certificate
-// eslint-disable-next-line @typescript-eslint/no-unused-vars
-const getRealStatus = async () => {
-  const identity = (await Ed25519KeyIdentity.generate(
-    new Uint8Array(hexToBytes('foo23342sd-234-234a-asdf-asdf-asdf-4frsefrsdf-weafasdfe-easdfee')),
-  )) as unknown as Identity;
-
-  const agent = new HttpAgent({ host: 'http://127.0.0.1:4943', fetch, identity });
-  await agent.fetchRootKey();
-  const response = await agent.readState(
-    testPrincipal,
-    // Note: subnet is not currently working due to a bug
-    {
-      paths: [
-        encodePath('time', testPrincipal),
-        [utf8ToBytes('canister'), canisterBuffer, utf8ToBytes('controllers')],
-        [utf8ToBytes('canister'), canisterBuffer, utf8ToBytes('module_hash')],
-        encodePath('candid', testPrincipal),
-      ],
-    },
-  );
-  console.log(bytesToHex(response.certificate));
-};
-
->>>>>>> 5fcd02a0
 // Mocked status using precomputed certificate
 const getStatus = async (paths: Path[]) => {
   const agent = new HttpAgent({ host: 'https://ic0.app' });
