--- conflicted
+++ resolved
@@ -35,10 +35,6 @@
 const originalWindow = global.window;
 const originalFetch = global.fetch;
 
-<<<<<<< HEAD
-
-=======
->>>>>>> a47fd01a
 beforeEach(() => {
   global.Date.now = jest.fn(() => new Date(NANOSECONDS_PER_MILLISECONDS).getTime());
   Object.assign(global, 'window', {
