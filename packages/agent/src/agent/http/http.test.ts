--- conflicted
+++ resolved
@@ -813,7 +813,7 @@
   const agent = new HttpAgent({ host: HTTP_AGENT_HOST, fetch: jest.fn(), logToConsole: true });
   await agent.syncTime();
 });
-<<<<<<< HEAD
+
 jest.setTimeout(5000);
 test('it should sync time with the replica for a query', async () => {
   const canisterId = 'ivcos-eqaaa-aaaab-qablq-cai';
@@ -888,6 +888,4 @@
       expect(Principal.from(result)).toBeInstanceOf(Principal);
     }
   }
-});
-=======
->>>>>>> 7e992e31
+});