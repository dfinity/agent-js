/* eslint-disable @typescript-eslint/no-explicit-any */
import { HttpAgent, Nonce } from '../index';
import * as cbor from '../../cbor';
import { Expiry, httpHeadersTransform } from './transforms';
import {
  CallRequest,
  Envelope,
  HttpAgentRequestTransformFn,
  makeNonce,
  SubmitRequestType,
} from './types';
import { Principal } from '@dfinity/principal';
import { requestIdOf } from '../../request_id';

import { JSDOM } from 'jsdom';
import { AnonymousIdentity, SignIdentity, toHex } from '../..';
import { Ed25519KeyIdentity } from '@dfinity/identity';
import { AgentError } from '../../errors';
import { AgentHTTPResponseError } from './errors';
const { window } = new JSDOM(`<!DOCTYPE html><p>Hello world</p>`);
window.fetch = global.fetch;
(global as any).window = window;

const HTTP_AGENT_HOST = 'http://127.0.0.1:4943';

const NANOSECONDS_PER_MILLISECONDS = 1_000_000;

function createIdentity(seed: number): Ed25519KeyIdentity {
  const seed1 = new Array(32).fill(0);
  seed1[0] = seed;
  return Ed25519KeyIdentity.generate(new Uint8Array(seed1));
}

const originalDateNowFn = global.Date.now;
const originalWindow = global.window;
const originalFetch = global.fetch;


beforeEach(() => {
  global.Date.now = jest.fn(() => new Date(NANOSECONDS_PER_MILLISECONDS).getTime());
  Object.assign(global, 'window', {
    value: {
      originalWindow,
    },
    writable: true,
  });
  global.fetch = originalFetch;
});


afterEach(() => {
  global.Date.now = originalDateNowFn;
  global.window = originalWindow;
  global.fetch = originalFetch;
  jest.spyOn(console, 'warn').mockImplementation(() => {
    /** suppress warnings for pending timers */
  });
  jest.runOnlyPendingTimers();
  jest.useRealTimers();
});

test('call', async () => {
  const mockFetch: jest.Mock = jest.fn(() => {
    return Promise.resolve(
      new Response(null, {
        status: 200,
      }),
    );
  });

  const canisterId: Principal = Principal.fromText('2chl6-4hpzw-vqaaa-aaaaa-c');
  const nonce = new Uint8Array([0, 1, 2, 3, 4, 5, 6, 7]) as Nonce;
  const principal = Principal.anonymous();

  const httpAgent = new HttpAgent({ fetch: mockFetch, host: 'http://127.0.0.1' });

  const methodName = 'greet';
  const arg = new Uint8Array([]);

  const { requestId } = await httpAgent.call(canisterId, {
    methodName,
    arg,
  });

  const mockPartialRequest = {
    request_type: SubmitRequestType.Call,
    canister_id: canisterId,
    method_name: methodName,
    // We need a request id for the signature and at the same time we
    // are checking that signature does not impact the request id.
    arg,
    nonce,
    sender: principal,
    ingress_expiry: new Expiry(300000),
  };

  const mockPartialsRequestId = await requestIdOf(mockPartialRequest);

  const expectedRequest = {
    content: mockPartialRequest,
  };

  const expectedRequestId = await requestIdOf(expectedRequest.content);
  expect(expectedRequestId).toEqual(mockPartialsRequestId);

  const { calls } = mockFetch.mock;
  expect(calls.length).toBe(1);
  expect(requestId).toEqual(expectedRequestId);
  const call1 = calls[0][0];
  const call2 = calls[0][1];
  expect(call1).toBe(`http://127.0.0.1/api/v2/canister/${canisterId.toText()}/call`);
  expect(call2.method).toEqual('POST');
  expect(call2.body).toEqual(cbor.encode(expectedRequest));
  expect(call2.headers['Content-Type']).toEqual('application/cbor');
});

test.todo('query');

test('queries with the same content should have the same signature', async () => {
  const mockResponse = {
    status: 'replied',
    reply: { arg: new Uint8Array([]) },
  };

  const mockFetch: jest.Mock = jest.fn(() => {
    const body = cbor.encode(mockResponse);
    return Promise.resolve(
      new Response(body, {
        status: 200,
      }),
    );
  });

  const canisterIdent = '2chl6-4hpzw-vqaaa-aaaaa-c';
  const nonce = new Uint8Array([0, 1, 2, 3, 4, 5, 6, 7]) as Nonce;

  const principal = await Principal.anonymous();

  const httpAgent = new HttpAgent({
    fetch: mockFetch,
    host: 'http://127.0.0.1',
    verifyQuerySignatures: false,
  });

  const methodName = 'greet';
  const arg = new Uint8Array([]);

  const requestId = await requestIdOf({
    request_type: SubmitRequestType.Call,
    nonce,
    canister_id: Principal.fromText(canisterIdent).toString(),
    method_name: methodName,
    arg,
    sender: principal,
  });

  const paths = [
    [new TextEncoder().encode('request_status'), requestId, new TextEncoder().encode('reply')],
  ];

  const response1 = await httpAgent.readState(canisterIdent, { paths });
  const response2 = await httpAgent.readState(canisterIdent, { paths });

  const response3 = await httpAgent.query(canisterIdent, { arg, methodName });
  const response4 = await httpAgent.query(canisterIdent, { methodName, arg });

  const { calls } = mockFetch.mock;
  expect(calls.length).toBe(4);

  expect(calls[0]).toEqual(calls[1]);
  expect(response1).toEqual(response2);

  // TODO - investigate why these are not equal
  // expect(calls[2]).toEqual(calls[3]);
  expect(response3).toEqual(response4);
});

test('readState should not call transformers if request is passed', async () => {
  const mockResponse = {
    status: 'replied',
    reply: { arg: new Uint8Array([]) },
  };

  const mockFetch: jest.Mock = jest.fn(() => {
    const body = cbor.encode(mockResponse);
    return Promise.resolve(
      new Response(body, {
        status: 200,
      }),
    );
  });

  const canisterIdent = '2chl6-4hpzw-vqaaa-aaaaa-c';
  const nonce = new Uint8Array([0, 1, 2, 3, 4, 5, 6, 7]) as Nonce;

  const principal = await Principal.anonymous();

  const httpAgent = new HttpAgent({
    fetch: mockFetch,
    host: 'http://127.0.0.1',
    useQueryNonces: true,
  });
  const transformMock: HttpAgentRequestTransformFn = jest
    .fn()
    .mockImplementation(d => Promise.resolve(d));
  httpAgent.addTransform('query', transformMock);

  const methodName = 'greet';
  const arg = new Uint8Array([]);

  const requestId = await requestIdOf({
    request_type: SubmitRequestType.Call,
    nonce,
    canister_id: Principal.fromText(canisterIdent).toString(),
    method_name: methodName,
    arg,
    sender: principal,
  });

  const paths = [
    [new TextEncoder().encode('request_status'), requestId, new TextEncoder().encode('reply')],
  ];

  const request = await httpAgent.createReadStateRequest({ paths });
  expect(transformMock).toBeCalledTimes(1);
  await httpAgent.readState(canisterIdent, { paths }, undefined, request);
  expect(transformMock).toBeCalledTimes(1);
});

test('redirect avoid', async () => {
  function checkUrl(base: string, result: string) {
    const httpAgent = new HttpAgent({ host: base });
    expect(httpAgent['_host'].hostname).toBe(result);
  }

  checkUrl('https://ic0.app', 'ic0.app');
  checkUrl('https://IC0.app', 'ic0.app');
  checkUrl('https://foo.ic0.app', 'ic0.app');
  checkUrl('https://foo.IC0.app', 'ic0.app');
  checkUrl('https://foo.Ic0.app', 'ic0.app');
  checkUrl('https://foo.iC0.app', 'ic0.app');
  checkUrl('https://foo.bar.ic0.app', 'ic0.app');
  checkUrl('https://ic0.app/foo/', 'ic0.app');
  checkUrl('https://foo.ic0.app/foo/', 'ic0.app');

  // icp-api.io
  checkUrl('https://icp-api.io', 'icp-api.io');
  checkUrl('https://ICP-API.io', 'icp-api.io');
  checkUrl('https://foo.icp-api.io', 'icp-api.io');
  checkUrl('https://foo.ICP-API.io', 'icp-api.io');
  checkUrl('https://foo.Icp-api.io', 'icp-api.io');
  checkUrl('https://foo.bar.icp-api.io', 'icp-api.io');
  checkUrl('https://icp-api.io/foo/', 'icp-api.io');
  checkUrl('https://foo.icp-api.io/foo/', 'icp-api.io');

  // icp-api.io
  checkUrl('https://icp0.io', 'icp0.io');
  checkUrl('https://ICP0.io', 'icp0.io');
  checkUrl('https://foo.icp0.io', 'icp0.io');
  checkUrl('https://foo.ICP0.io', 'icp0.io');
  checkUrl('https://foo.Icp0.io', 'icp0.io');
  checkUrl('https://foo.bar.icp0.io', 'icp0.io');
  checkUrl('https://icp0.io/foo/', 'icp0.io');
  checkUrl('https://foo.icp0.io/foo/', 'icp0.io');

  checkUrl('https://ic1.app', 'ic1.app');
  checkUrl('https://foo.ic1.app', 'foo.ic1.app');
  checkUrl('https://ic0.app.ic1.app', 'ic0.app.ic1.app');

  checkUrl('https://fooic0.app', 'fooic0.app');
  checkUrl('https://fooic0.app.ic0.app', 'ic0.app');
});

test('use anonymous principal if unspecified', async () => {
  const mockFetch: jest.Mock = jest.fn(() => {
    return Promise.resolve(
      new Response(new Uint8Array([]), {
        status: 200,
      }),
    );
  });

  const canisterId: Principal = Principal.fromText('2chl6-4hpzw-vqaaa-aaaaa-c');
  const nonce = new Uint8Array([0, 1, 2, 3, 4, 5, 6, 7]) as Nonce;
  const principal = Principal.anonymous();

  const httpAgent = new HttpAgent({
    fetch: mockFetch,
    host: 'http://127.0.0.1',
  });

  const methodName = 'greet';
  const arg = new Uint8Array([]);

  const { requestId } = await httpAgent.call(canisterId, {
    methodName,
    arg,
  });

  const mockPartialRequest: CallRequest = {
    request_type: SubmitRequestType.Call,
    canister_id: canisterId,
    method_name: methodName,
    // We need a request id for the signature and at the same time we
    // are checking that signature does not impact the request id.
    arg,
    nonce,
    sender: principal,
    ingress_expiry: new Expiry(300000),
  };

  const mockPartialsRequestId = await requestIdOf(mockPartialRequest);

  const expectedRequest: Envelope<CallRequest> = {
    content: mockPartialRequest,
  };

  const expectedRequestId = await requestIdOf(expectedRequest.content);
  expect(expectedRequestId).toEqual(mockPartialsRequestId);

  const { calls } = mockFetch.mock;
  expect(calls.length).toBe(1);
  expect(requestId).toEqual(expectedRequestId);

  expect(calls[0][0]).toBe(`http://127.0.0.1/api/v2/canister/${canisterId.toText()}/call`);
  const call2 = calls[0][1];
  expect(call2.method).toEqual('POST');
  expect(call2.body).toEqual(cbor.encode(expectedRequest));
  expect(call2.headers['Content-Type']).toEqual('application/cbor');
});

describe('transforms', () => {
  it('should map from fetch Headers to HttpFieldHeader', async () => {
    const headers = new Headers([]);
    headers.set('content-type', 'text/plain');

    expect(httpHeadersTransform(headers)).toEqual([['content-type', 'text/plain']]);
  });
});

describe('getDefaultFetch', () => {
  it("should use fetch from window if it's available", async () => {
    const generateAgent = () => new HttpAgent({ host: HTTP_AGENT_HOST });
    expect(generateAgent).not.toThrowError();
  });
  it('should throw an error if fetch is not available on the window object', async () => {
    delete (window as any).fetch;
    const generateAgent = () => new HttpAgent({ host: HTTP_AGENT_HOST });

    expect(generateAgent).toThrowError('Fetch implementation was not available');
  });
  it('should throw error for defaultFetch with no window or global fetch', () => {
    delete (global as any).window;
    delete (global as any).fetch;
    const generateAgent = () => new HttpAgent({ host: HTTP_AGENT_HOST });

    expect(generateAgent).toThrowError('Fetch implementation was not available');
  });
  it('should fall back to global.fetch if window is not available', () => {
    delete (global as any).window;
    global.fetch = originalFetch;
    const generateAgent = () => new HttpAgent({ host: HTTP_AGENT_HOST });

    expect(generateAgent).not.toThrowError();
  });
  it.skip('should throw an error if window, global, and fetch are not available', () => {
    // TODO: Figure out how to test the self and default case errors
  });
});

describe('invalidate identity', () => {
  const mockFetch: jest.Mock = jest.fn();
  it('should allow its identity to be invalidated', () => {
    const identity = new AnonymousIdentity();
    const agent = new HttpAgent({ identity, fetch: mockFetch, host: 'http://127.0.0.1' });
    const invalidate = () => agent.invalidateIdentity();
    expect(invalidate).not.toThrowError();
  });
  it('should throw an error instead of making a call if its identity is invalidated', async () => {
    const canisterId: Principal = Principal.fromText('2chl6-4hpzw-vqaaa-aaaaa-c');
    const identity = new AnonymousIdentity();
    const agent = new HttpAgent({ identity, fetch: mockFetch, host: 'http://127.0.0.1' });
    agent.invalidateIdentity();

    const expectedError =
      "This identity has expired due this application's security policy. Please refresh your authentication.";

    // Test Agent.call
    try {
      await agent.call(canisterId, {
        methodName: 'test',
        arg: new ArrayBuffer(16),
      });
    } catch (error) {
      expect((error as Error).message).toBe(expectedError);
    }
    // Test Agent.query
    try {
      await agent.query(canisterId, {
        methodName: 'test',
        arg: new ArrayBuffer(16),
      });
    } catch (error) {
      expect((error as Error).message).toBe(expectedError);
    }
    // Test readState
    try {
      await agent.readState(canisterId, {
        paths: [[new ArrayBuffer(16)]],
      });
    } catch (error) {
      expect((error as Error).message).toBe(expectedError);
    }
  });
});
describe('replace identity', () => {
  const mockFetch: jest.Mock = jest.fn();
  it('should allow an actor to replace its identity', () => {
    const identity = new AnonymousIdentity();
    const agent = new HttpAgent({ identity, fetch: mockFetch, host: 'http://127.0.0.1' });

    const identity2 = new AnonymousIdentity();
    const replace = () => agent.replaceIdentity(identity2);
    expect(replace).not.toThrowError();
  });
  it('should use the new identity in calls', async () => {
    const mockFetch: jest.Mock = jest.fn(() => {
      return Promise.resolve(
        new Response(null, {
          status: 200,
        }),
      );
    });
    const expectedError =
      "This identity has expired due this application's security policy. Please refresh your authentication.";

    const canisterId: Principal = Principal.fromText('2chl6-4hpzw-vqaaa-aaaaa-c');
    const identity = new AnonymousIdentity();
    const agent = new HttpAgent({ identity, fetch: mockFetch, host: 'http://127.0.0.1' });
    // First invalidate identity
    agent.invalidateIdentity();
    await agent
      .query(canisterId, {
        methodName: 'test',
        arg: new ArrayBuffer(16),
      })
      .catch((reason: AgentError) => {
        // This should fail
        expect(reason.message).toBe(expectedError);
      });

    // Then, add new identity
    const identity2 = createIdentity(0) as unknown as SignIdentity;
    agent.replaceIdentity(identity2);
    await agent.call(canisterId, {
      methodName: 'test',
      arg: new ArrayBuffer(16),
    });
    expect(mockFetch).toBeCalledTimes(1);
  });
});

describe('makeNonce', () => {
  it('should create unique values', () => {
    const nonces = new Set();
    for (let i = 0; i < 100; i++) {
      nonces.add(toHex(makeNonce()));
    }
    expect(nonces.size).toBe(100);
  });

  describe('setBigUint64 polyfill', () => {
    beforeAll(() => {
      jest.spyOn(Math, 'random').mockImplementation(() => 0.5);
      jest
        .spyOn(global.crypto, 'getRandomValues')
        .mockImplementation((array: ArrayBufferView | null) => {
          const view = new Uint8Array(array!.buffer, array!.byteOffset, array!.byteLength);
          for (let i = 0; i < view.length; i++) {
            view[i] = Math.floor(Math.random() * 256);
          }
          return array;
        });
    });

    afterAll(() => {
      jest.clearAllMocks();
      jest.restoreAllMocks();
    });

    it('should create same value using polyfill', () => {
      const spyOnSetUint32 = jest.spyOn(DataView.prototype, 'setUint32').mockImplementation();
      const originalNonce = toHex(makeNonce());
      expect(spyOnSetUint32).toBeCalledTimes(4);

      const nonce = toHex(makeNonce());
      expect(spyOnSetUint32).toBeCalledTimes(8);

      expect(nonce).toBe(originalNonce);
    });
    it.skip('should insert the nonce as a header in the request', async () => {
      const mockFetch: jest.Mock = jest.fn(() => {
        return Promise.resolve(
          new Response(null, {
            status: 200,
          }),
        );
      });
      const agent = new HttpAgent({ host: HTTP_AGENT_HOST, fetch: mockFetch });
      const canisterId: Principal = Principal.fromText('2chl6-4hpzw-vqaaa-aaaaa-c');
      await agent.call(canisterId, {
        methodName: 'test',
        arg: new ArrayBuffer(16),
      });

      expect(mockFetch).toBeCalledTimes(1);
      const request = mockFetch.mock.calls[0][1];
      expect(request.headers.get?.('X-IC-Request-ID')).toBeDefined();

      const nonce = request.headers.get('X-IC-Request-ID');
      expect(nonce).toBeDefined();
      expect(nonce).toHaveLength(32);
    });
  });
});
describe('retry failures', () => {
  beforeEach(() => {
    const consoleSpy = jest.spyOn(console, 'error').mockImplementation();
    jest.spyOn(console, 'warn').mockImplementation();
    consoleSpy.mockRestore();
  });

  it('should throw errors immediately if retryTimes is set to 0', async () => {
    const mockFetch: jest.Mock = jest.fn(
      () =>
        new Response('Error', {
          status: 500,
          statusText: 'Internal Server Error',
        }),
    );
    const agent = new HttpAgent({ host: HTTP_AGENT_HOST, fetch: mockFetch, retryTimes: 0 });
    const performCall = async () =>
      await agent.call(Principal.managementCanister(), {
        methodName: 'test',
        arg: new Uint8Array().buffer,
      });
    await expect(performCall).rejects.toThrow(AgentHTTPResponseError);
    expect(mockFetch.mock.calls.length).toBe(1);
  });
  it('should throw errors after 3 retries by default', async () => {
    const mockFetch: jest.Mock = jest.fn(() => {
      return new Response('Error', {
        status: 500,
        statusText: 'Internal Server Error',
      });
    });

    const agent = new HttpAgent({ host: HTTP_AGENT_HOST, fetch: mockFetch });
    try {
      expect(
        agent.call(Principal.managementCanister(), {
          methodName: 'test',
          arg: new Uint8Array().buffer,
        }),
      ).rejects.toThrow();
    } catch (error) {
      // One try + three retries
      expect(mockFetch.mock.calls.length).toBe(4);
    }
  });
  it('should succeed after multiple failures within the configured limit', async () => {
    let calls = 0;
    const mockFetch: jest.Mock = jest.fn(() => {
      if (calls === 3) {
        return new Response(null, {
          status: 200,
          statusText: 'success!',
        });
      } else {
        calls += 1;
        return new Response('Error', {
          status: 500,
          statusText: 'Internal Server Error',
        });
      }
    });

    const agent = new HttpAgent({ host: HTTP_AGENT_HOST, fetch: mockFetch });
    const result = await agent.call(Principal.managementCanister(), {
      methodName: 'test',
      arg: new Uint8Array().buffer,
    });
    expect(result).toMatchSnapshot();
    // One try + three retries
    expect(mockFetch.mock.calls.length).toBe(4);
  });
});
jest.useFakeTimers({ legacyFakeTimers: true });

test('should adjust the Expiry if the clock is more than 30 seconds behind', async () => {
  const mockFetch = jest.fn();

  const replicaTime = new Date(Date.now() + 31_000);
  jest.mock('../../canisterStatus', () => {
    return {
      request: () => {
        return {
          // 31 seconds ahead
          get: () => replicaTime,
        };
      },
    };
  });
  await import('../../canisterStatus');
  const { HttpAgent } = await import('../index');

  const agent = new HttpAgent({ host: HTTP_AGENT_HOST, fetch: mockFetch });

  await agent.syncTime();

  await agent
    .call(Principal.managementCanister(), {
      methodName: 'test',
      arg: new Uint8Array().buffer,
    })
    // eslint-disable-next-line @typescript-eslint/no-empty-function, @typescript-eslint/no-unused-vars
    .catch(function (_) {});

  const requestBody: any = cbor.decode(mockFetch.mock.calls[0][1].body);

  expect(requestBody.content.ingress_expiry).toMatchInlineSnapshot(`1260000000000`);

  jest.resetModules();
});

// TODO - fix broken test
test('should adjust the Expiry if the clock is more than 30 seconds ahead', async () => {
  const mockFetch = jest.fn();

  const replicaTime = new Date(Date.now() - 31_000);
  jest.mock('../../canisterStatus', () => {
    return {
      request: () => {
        return {
          // 31 seconds behind
          get: () => replicaTime,
        };
      },
    };
  });
  await import('../../canisterStatus');
  const { HttpAgent } = await import('../index');

  const agent = new HttpAgent({ host: HTTP_AGENT_HOST, fetch: mockFetch });

  await agent.syncTime();

  await agent
    .call(Principal.managementCanister(), {
      methodName: 'test',
      arg: new Uint8Array().buffer,
    })
    // eslint-disable-next-line @typescript-eslint/no-empty-function, @typescript-eslint/no-unused-vars
    .catch(function (_) {});

  const requestBody: any = cbor.decode(mockFetch.mock.calls[0][1].body);

  expect(requestBody.content.ingress_expiry).toMatchInlineSnapshot(`1200000000000`);

  jest.resetModules();
});

test('should fetch with given call options and fetch options', async () => {
  const mockFetch: jest.Mock = jest.fn(() => {
    const body = cbor.encode({});
    return Promise.resolve(
      new Response(body, {
        status: 200,
      }),
    );
  });

  const canisterId: Principal = Principal.fromText('2chl6-4hpzw-vqaaa-aaaaa-c');
  const httpAgent = new HttpAgent({
    fetch: mockFetch,
    host: 'http://127.0.0.1',
    callOptions: {
      reactNative: { textStreaming: true },
    },
    fetchOptions: {
      reactNative: {
        __nativeResponseType: 'base64',
      },
    },
    verifyQuerySignatures: false,
  });

  await httpAgent.call(canisterId, {
    methodName: 'greet',
    arg: new Uint8Array([]),
  });

  await httpAgent.query(canisterId, {
    methodName: 'greet',
    arg: new Uint8Array([]),
  });

  const { calls } = mockFetch.mock;

  expect(calls[0][1].reactNative).toStrictEqual({ textStreaming: true });
  expect(calls[1][1].reactNative.__nativeResponseType).toBe('base64');
});

describe('default host', () => {
  it('should use a default host of icp-api.io', () => {
    const agent = new HttpAgent({ fetch: jest.fn() });
    expect((agent as any)._host.hostname).toBe('icp-api.io');
  });
  it('should use a default of icp-api.io if location is not available', () => {
    delete (global as any).window;
    const agent = new HttpAgent({ fetch: jest.fn() });
    expect((agent as any)._host.hostname).toBe('icp-api.io');
  });
  it('should use the existing host if the agent is used on a known hostname', () => {
    const knownHosts = ['ic0.app', 'icp0.io', '127.0.0.1', 'localhost'];
    for (const host of knownHosts) {
      delete (window as any).location;
      (window as any).location = {
        hostname: host,
        protocol: 'https:',
      } as any;
      const agent = new HttpAgent({ fetch: jest.fn(), host });
      expect((agent as any)._host.hostname).toBe(host);
    }
  });
  it('should correctly handle subdomains on known hosts', () => {
    const knownHosts = ['ic0.app', 'icp0.io', '127.0.0.1', 'localhost'];
    for (const host of knownHosts) {
      delete (window as any).location;
      (window as any).location = {
        host: `foo.${host}`,
        hostname: `rrkah-fqaaa-aaaaa-aaaaq-cai.${host}`,
        protocol: 'https:',
      } as any;
      const agent = new HttpAgent({ fetch: jest.fn() });
      expect((agent as any)._host.hostname).toBe(host);
    }
  });
  it('should correctly handle subdomains on remote hosts', () => {
    const remoteHosts = [
      '000.gitpod.io',
      '000.github.dev',
      '4943-dfinity-candid-6715adkgujw.ws-us107.gitpod.io',
      'sturdy-space-rotary-phone-674vv99gxf4x9j-4943.app.github.dev',
    ];
    for (const host of remoteHosts) {
      delete (window as any).location;
      (window as any).location = {
        host: host,
        hostname: host,
        protocol: 'https:',
      } as any;
      const agent = new HttpAgent({ fetch: jest.fn() });
      expect((agent as any)._host.hostname).toBe(host);
    }
  });
  it('should handle port numbers for 127.0.0.1 and localhost', () => {
    const knownHosts = ['127.0.0.1', 'localhost'];
    for (const host of knownHosts) {
      delete (window as any).location;
      // hostname is different from host when port is specified
      (window as any).location = {
        host: `${host}:4943`,
        hostname: `${host}`,
        protocol: 'http:',
        port: '4943',
      } as any;
      const agent = new HttpAgent({ fetch: jest.fn() });
      expect((agent as any)._host.hostname).toBe(host);
    }
  });
});

test('retry requests that fail due to a network failure', async () => {
  const mockFetch: jest.Mock = jest.fn(() => {
    throw new Error('Network failure');
  });

  const agent = new HttpAgent({ host: HTTP_AGENT_HOST, fetch: mockFetch });
  try {
    await agent.call(Principal.managementCanister(), {
      methodName: 'test',
      arg: new Uint8Array().buffer,
    });
  } catch (error) {
    // One try + three retries
    expect(mockFetch.mock.calls.length).toBe(4);
  }
});

test.todo('retry query signature validation after refreshing the subnet node keys');

<<<<<<< HEAD

test.only('asdf', async () => {
  const foo = new HttpAgent({ host: 'https://icp-api.io' });
  jest.useFakeTimers();
  // await foo.syncTime();
  const bar = await foo
    .query(Principal.fromText('qg33c-4aaaa-aaaab-qaica-cai'), {
      methodName: 'test',
      arg: new Uint8Array().buffer,
    })
    .catch(e => {
      console.log(e);
    })
    .then(e => {
      console.log(e);
    });
=======
test('it should log errors to console if the option is set', async () => {
  const agent = new HttpAgent({ host: HTTP_AGENT_HOST, fetch: jest.fn(), logToConsole: true });
  await agent.syncTime();
>>>>>>> abcc1550
});<|MERGE_RESOLUTION|>--- conflicted
+++ resolved
@@ -35,7 +35,6 @@
 const originalWindow = global.window;
 const originalFetch = global.fetch;
 
-
 beforeEach(() => {
   global.Date.now = jest.fn(() => new Date(NANOSECONDS_PER_MILLISECONDS).getTime());
   Object.assign(global, 'window', {
@@ -46,7 +45,6 @@
   });
   global.fetch = originalFetch;
 });
-
 
 afterEach(() => {
   global.Date.now = originalDateNowFn;
@@ -800,8 +798,6 @@
 
 test.todo('retry query signature validation after refreshing the subnet node keys');
 
-<<<<<<< HEAD
-
 test.only('asdf', async () => {
   const foo = new HttpAgent({ host: 'https://icp-api.io' });
   jest.useFakeTimers();
@@ -817,9 +813,8 @@
     .then(e => {
       console.log(e);
     });
-=======
+});
 test('it should log errors to console if the option is set', async () => {
   const agent = new HttpAgent({ host: HTTP_AGENT_HOST, fetch: jest.fn(), logToConsole: true });
   await agent.syncTime();
->>>>>>> abcc1550
 });