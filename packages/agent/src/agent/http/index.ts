--- conflicted
+++ resolved
@@ -63,10 +63,7 @@
 import { decodeTime } from '../../utils/leb';
 import { concatBytes, hexToBytes } from '@noble/hashes/utils';
 import { uint8Equals, uint8FromBufLike } from '../../utils/buffer';
-<<<<<<< HEAD
-=======
 import { IC_RESPONSE_DOMAIN_SEPARATOR } from '../../constants';
->>>>>>> e014cb12
 export * from './transforms';
 export { Nonce, makeNonce } from './types';
 
@@ -1011,10 +1008,6 @@
     }
     const { status, signatures = [], requestId } = queryResponse;
 
-<<<<<<< HEAD
-    const domainSeparator = uint8FromBufLike(new TextEncoder().encode('\x0Bic-response'));
-=======
->>>>>>> e014cb12
     for (const sig of signatures) {
       const { timestamp, identity } = sig;
       const nodeId = Principal.fromUint8Array(identity).toText();
@@ -1043,11 +1036,7 @@
         throw UnknownError.fromCode(new UnexpectedErrorCode(`Unknown status: ${status}`));
       }
 
-<<<<<<< HEAD
-      const separatorWithHash = concatBytes(domainSeparator, hash);
-=======
       const separatorWithHash = concatBytes(IC_RESPONSE_DOMAIN_SEPARATOR, hash);
->>>>>>> e014cb12
 
       // FIX: check for match without verifying N times
       const pubKey = subnetStatus?.nodeKeys.get(nodeId);
@@ -1116,11 +1105,7 @@
     function getRequestId(fields: ReadStateOptions): RequestId | undefined {
       for (const path of fields.paths) {
         const [pathName, value] = path;
-<<<<<<< HEAD
-        const request_status = uint8FromBufLike(new TextEncoder().encode('request_status'));
-=======
         const request_status = new TextEncoder().encode('request_status');
->>>>>>> e014cb12
         if (uint8Equals(pathName, request_status)) {
           return value as RequestId;
         }
