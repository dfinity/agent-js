--- conflicted
+++ resolved
@@ -270,20 +270,14 @@
 allowing extensions.
  */
 export class HttpAgent implements Agent {
-<<<<<<< HEAD
-  public rootKey: ArrayBuffer | null;
-  #rootKeyPromise: Promise<ArrayBuffer> | null = null;
+  public rootKey: Uint8Array | null;
+  #rootKeyPromise: Promise<Uint8Array> | null = null;
   readonly #shouldFetchRootKey: boolean = false;
 
   #timeDiffMsecs = 0;
   #syncTimePromise: Promise<void> | null = null;
   readonly #shouldSyncTime: boolean = false;
 
-=======
-  public rootKey: Uint8Array | null;
-  #rootKeyPromise: Promise<Uint8Array> | null = null;
-  #shouldFetchRootKey: boolean = false;
->>>>>>> 5fcd02a0
   #identity: Promise<Identity> | null;
   readonly #fetch: typeof fetch;
   readonly #fetchOptions?: Record<string, unknown>;
@@ -408,15 +402,7 @@
 
   public static async create(options: HttpAgentOptions = {}): Promise<HttpAgent> {
     const agent = HttpAgent.createSync(options);
-<<<<<<< HEAD
     await agent.#asyncGuard();
-=======
-    const initPromises: Promise<Uint8Array | void>[] = [agent.syncTime()];
-    if (agent.host.toString() !== 'https://icp-api.io' && options.shouldFetchRootKey) {
-      initPromises.push(agent.fetchRootKey());
-    }
-    await Promise.all(initPromises);
->>>>>>> 5fcd02a0
     return agent;
   }
 
@@ -1341,40 +1327,18 @@
     return cbor.decode(uint8FromBufLike(await response.arrayBuffer()));
   }
 
-<<<<<<< HEAD
-  public async fetchRootKey(): Promise<ArrayBuffer> {
+  public async fetchRootKey(): Promise<Uint8Array> {
     // Wait for already pending promise to avoid duplicate calls
     this.#rootKeyPromise =
       this.#rootKeyPromise ??
       (async () => {
         const value = await this.status();
         // Hex-encoded version of the replica root key
-        this.rootKey = (value as JsonObject & { root_key: ArrayBuffer }).root_key;
+        this.rootKey = (value as JsonObject & { root_key: Uint8Array }).root_key;
         return this.rootKey;
       })();
     const result = await this.#rootKeyPromise;
 
-=======
-  public async fetchRootKey(): Promise<Uint8Array> {
-    let result: Uint8Array;
-    // Wait for already pending promise to avoid duplicate calls
-    if (this.#rootKeyPromise) {
-      result = await this.#rootKeyPromise;
-    } else {
-      // construct promise
-      this.#rootKeyPromise = new Promise<Uint8Array>((resolve, reject) => {
-        this.status()
-          .then(value => {
-            // Hex-encoded version of the replica root key
-            const rootKey = (value as JsonObject & { root_key: Uint8Array }).root_key;
-            this.rootKey = rootKey;
-            resolve(rootKey);
-          })
-          .catch(reject);
-      });
-      result = await this.#rootKeyPromise;
-    }
->>>>>>> 5fcd02a0
     // clear rootkey promise and return result
     this.#rootKeyPromise = null;
     return result;
