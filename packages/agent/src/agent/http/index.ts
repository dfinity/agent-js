--- conflicted
+++ resolved
@@ -228,7 +228,6 @@
 // allowing extensions.
 export class HttpAgent implements Agent {
   public rootKey = fromHex(IC_ROOT_KEY);
-<<<<<<< HEAD
   #identity: Promise<Identity> | null;
   readonly #fetch: typeof fetch;
   readonly #fetchOptions?: Record<string, unknown>;
@@ -238,20 +237,9 @@
   readonly #credentials: string | undefined;
   #rootKeyFetched = false;
   readonly #retryTimes; // Retry requests N times before erroring by default
+  #backoffStrategy: BackoffStrategyFactory;
 
   // Public signature to help with type checking.
-=======
-  private _identity: Promise<Identity> | null;
-  private readonly _fetch: typeof fetch;
-  private readonly _fetchOptions?: Record<string, unknown>;
-  private readonly _callOptions?: Record<string, unknown>;
-  private _timeDiffMsecs = 0;
-  private readonly _host: URL;
-  private readonly _credentials: string | undefined;
-  private _rootKeyFetched = false;
-  #retryTimes; // Retry requests N times before erroring by default
-  #backoffStrategy: BackoffStrategyFactory;
->>>>>>> 85861b6d
   public readonly _isAgent = true;
   public config: HttpAgentOptions = {};
 
@@ -290,15 +278,12 @@
     }
     // Default is 3
     this.#retryTimes = options.retryTimes ?? 3;
-<<<<<<< HEAD
-=======
     // Delay strategy for retries. Default is exponential backoff
     const defaultBackoffFactory = () =>
       new ExponentialBackoff({
         maxIterations: this.#retryTimes,
       });
     this.#backoffStrategy = options.backoffStrategy || defaultBackoffFactory;
->>>>>>> 85861b6d
     // Rewrite to avoid redirects
     if (this.host.hostname.endsWith(IC0_SUB_DOMAIN)) {
       this.host.hostname = IC0_DOMAIN;
@@ -468,27 +453,17 @@
 
     // Run both in parallel. The fetch is quite expensive, so we have plenty of time to
     // calculate the requestId locally.
-<<<<<<< HEAD
-    const request = this._requestAndRetry(() =>
-      this.#fetch('' + new URL(`/api/v2/canister/${ecid.toText()}/call`, this.host), {
-        ...this.#callOptions,
-        ...transformedRequest.request,
-        body,
-      }),
-    );
-=======
     const backoff = this.#backoffStrategy();
     const request = this.#requestAndRetry({
       request: () =>
-        this._fetch('' + new URL(`/api/v2/canister/${ecid.toText()}/call`, this._host), {
-          ...this._callOptions,
+        this.#fetch('' + new URL(`/api/v2/canister/${ecid.toText()}/call`, this.host), {
+          ...this.#callOptions,
           ...transformedRequest.request,
           body,
         }),
       backoff,
       tries: 0,
     });
->>>>>>> 85861b6d
 
     const [response, requestId] = await Promise.all([request, requestIdOf(submit)]);
 
@@ -541,17 +516,12 @@
     let response: ApiQueryResponse;
     // Make the request and retry if it throws an error
     try {
-<<<<<<< HEAD
-      const fetchResponse = await this.#fetch(
-        '' + new URL(`/api/v2/canister/${ecid.toString()}/query`, this.host),
-=======
       this.log(
         `fetching "/api/v2/canister/${ecid.toString()}/query" with request:`,
         transformedRequest,
       );
-      const fetchResponse = await this._fetch(
-        '' + new URL(`/api/v2/canister/${ecid.toString()}/query`, this._host),
->>>>>>> 85861b6d
+      const fetchResponse = await this.#fetch(
+        '' + new URL(`/api/v2/canister/${ecid.toString()}/query`, this.host),
         {
           ...this.#fetchOptions,
           ...transformedRequest.request,
@@ -624,11 +594,7 @@
         waterMark: this.waterMark,
       });
       if (tries < this.#retryTimes) {
-<<<<<<< HEAD
-        return await this.#requestAndRetryQuery(args, tries + 1);
-=======
         return await this.#requestAndRetryQuery({ ...args, tries: tries + 1 });
->>>>>>> 85861b6d
       }
       {
         throw new AgentError(
@@ -688,14 +654,8 @@
       `  Code: ${response.status} (${response.statusText})\n` +
       `  Body: ${responseText}\n`;
 
-<<<<<<< HEAD
-    if (this.#retryTimes > tries) {
-      this.log.warn(errorMessage + `  Retrying request.`);
-      return await this._requestAndRetry(request, tries + 1);
-=======
     if (tries < this.#retryTimes) {
       return await this.#requestAndRetry({ request, backoff, tries: tries + 1 });
->>>>>>> 85861b6d
     }
     throw new AgentHTTPResponseError(errorMessage, {
       ok: response.ok,
@@ -937,23 +897,14 @@
       transformedRequest,
     );
     // TODO - https://dfinity.atlassian.net/browse/SDK-1092
-<<<<<<< HEAD
-    const response = await this._requestAndRetry(() =>
-      this.#fetch('' + new URL(`/api/v2/canister/${canister}/read_state`, this.host), {
-        ...this.#fetchOptions,
-        ...transformedRequest.request,
-        body,
-      }),
-    );
-=======
     const backoff = this.#backoffStrategy();
 
     const response = await this.#requestAndRetry({
       request: () =>
-        this._fetch(
-          '' + new URL(`/api/v2/canister/${canister.toString()}/read_state`, this._host),
+        this.#fetch(
+          '' + new URL(`/api/v2/canister/${canister.toString()}/read_state`, this.host),
           {
-            ...this._fetchOptions,
+            ...this.#fetchOptions,
             ...transformedRequest.request,
             body,
           },
@@ -961,7 +912,6 @@
       backoff,
       tries: 0,
     });
->>>>>>> 85861b6d
 
     if (!response.ok) {
       throw new Error(
@@ -1046,20 +996,13 @@
       : {};
 
     this.log(`fetching "/api/v2/status"`);
-<<<<<<< HEAD
-    const response = await this._requestAndRetry(() =>
-      this.#fetch('' + new URL(`/api/v2/status`, this.host), { headers, ...this.#fetchOptions }),
-    );
-
-=======
     const backoff = this.#backoffStrategy();
     const response = await this.#requestAndRetry({
       backoff,
       request: () =>
-        this._fetch('' + new URL(`/api/v2/status`, this._host), { headers, ...this._fetchOptions }),
+        this.#fetch('' + new URL(`/api/v2/status`, this.host), { headers, ...this.#fetchOptions }),
       tries: 0,
     });
->>>>>>> 85861b6d
     return cbor.decode(await response.arrayBuffer());
   }
 
