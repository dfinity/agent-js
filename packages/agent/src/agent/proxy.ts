import {
  ActorFactory,
  BinaryBlob,
  CallFields,
  JsonObject,
  Principal,
  QueryFields,
  QueryResponse,
  ReadStateFields,
  ReadStateResponse,
  SubmitResponse,
} from '@dfinity/agent';
import * as actor from '../actor';
import * as IDL from '../idl';
import { Agent } from './api';

export enum ProxyMessageKind {
  Error = 'err',
  GetPrincipal = 'gp',
  GetPrincipalResponse = 'gpr',
  Query = 'q',
  QueryResponse = 'qr',
  Call = 'c',
  CallResponse = 'cr',
  ReadState = 'rs',
  ReadStateResponse = 'rsr',
  Status = 's',
  StatusResponse = 'sr',
}

export interface ProxyMessageBase {
  id: number;
  type: ProxyMessageKind;
}

export interface ProxyMessageError extends ProxyMessageBase {
  type: ProxyMessageKind.Error;
  error: any;
}

export interface ProxyMessageGetPrincipal extends ProxyMessageBase {
  type: ProxyMessageKind.GetPrincipal;
}

export interface ProxyMessageReadState extends ProxyMessageBase {
  type: ProxyMessageKind.ReadState;
  args: [ReadStateFields, Principal | undefined];
}

export interface ProxyMessageGetPrincipalResponse extends ProxyMessageBase {
  type: ProxyMessageKind.GetPrincipalResponse;
  response: string | null;
}

export interface ProxyMessageQuery extends ProxyMessageBase {
  type: ProxyMessageKind.Query;
  args: [string, QueryFields];
}

export interface ProxyMessageQueryResponse extends ProxyMessageBase {
  type: ProxyMessageKind.QueryResponse;
  response: QueryResponse;
}

export interface ProxyMessageCall extends ProxyMessageBase {
  type: ProxyMessageKind.Call;
  args: [string, CallFields];
}

export interface ProxyMessageCallResponse extends ProxyMessageBase {
  type: ProxyMessageKind.CallResponse;
  response: SubmitResponse;
}

<<<<<<< HEAD
export interface ProxyMessageReadStateResponse extends ProxyMessageBase {
  type: ProxyMessageKind.ReadStateResponse;
  response: ReadStateResponse;
=======
export interface ProxyMessageRequestStatus extends ProxyMessageBase {
  type: ProxyMessageKind.RequestStatus;
  args: [RequestStatusFields];
}

export interface ProxyMessageRequestStatusResponse extends ProxyMessageBase {
  type: ProxyMessageKind.RequestStatusResponse;
  response: RequestStatusResponse;
>>>>>>> 0287aed6
}

export interface ProxyMessageStatus extends ProxyMessageBase {
  type: ProxyMessageKind.Status;
}

export interface ProxyMessageStatusResponse extends ProxyMessageBase {
  type: ProxyMessageKind.StatusResponse;
  response: JsonObject;
}

export type ProxyMessage =
  | ProxyMessageError
  | ProxyMessageGetPrincipal
  | ProxyMessageGetPrincipalResponse
  | ProxyMessageQuery
  | ProxyMessageQueryResponse
  | ProxyMessageCall
  | ProxyMessageReadState
  | ProxyMessageReadStateResponse
  | ProxyMessageCallResponse
  | ProxyMessageStatus
  | ProxyMessageStatusResponse;

// A Stub Agent that forwards calls to another Agent implementation.
export class ProxyStubAgent {
  constructor(private _frontend: (msg: ProxyMessage) => void, private _agent: Agent) {}

  public onmessage(msg: ProxyMessage): void {
    switch (msg.type) {
      case ProxyMessageKind.GetPrincipal:
        this._agent.getPrincipal().then(response => {
          this._frontend({
            id: msg.id,
            type: ProxyMessageKind.GetPrincipalResponse,
            response: response ? response.toText() : null,
          });
        });
        break;
      case ProxyMessageKind.Query:
        this._agent.query(...msg.args).then(response => {
          this._frontend({
            id: msg.id,
            type: ProxyMessageKind.QueryResponse,
            response,
          });
        });
        break;
      case ProxyMessageKind.Call:
        this._agent.call(...msg.args).then(response => {
          this._frontend({
            id: msg.id,
            type: ProxyMessageKind.CallResponse,
            response,
          });
        });
        break;
      case ProxyMessageKind.ReadState:
        this._agent.readState(...msg.args).then(response => {
          this._frontend({
            id: msg.id,
            type: ProxyMessageKind.ReadStateResponse,
            response,
          });
        });
        break;
      case ProxyMessageKind.Status:
        this._agent.status().then(response => {
          this._frontend({
            id: msg.id,
            type: ProxyMessageKind.StatusResponse,
            response,
          });
        });
        break;

      default:
        throw new Error(`Invalid message received: ${JSON.stringify(msg)}`);
    }
  }
}

// An Agent that forwards calls to a backend. The calls are serialized
export class ProxyAgent implements Agent {
  private _nextId = 0;
  private _pendingCalls = new Map<number, [(resolve: any) => void, (reject: any) => void]>();

  constructor(private _backend: (msg: ProxyMessage) => void) {}

  public onmessage(msg: ProxyMessage): void {
    const id = msg.id;

    const maybePromise = this._pendingCalls.get(id);
    if (!maybePromise) {
      throw new Error('A proxy get the same message twice...');
    }

    this._pendingCalls.delete(id);
    const [resolve, reject] = maybePromise;

    switch (msg.type) {
      case ProxyMessageKind.Error:
        return reject(msg.error);
      case ProxyMessageKind.GetPrincipalResponse:
      case ProxyMessageKind.CallResponse:
      case ProxyMessageKind.QueryResponse:
      case ProxyMessageKind.ReadStateResponse:
        return resolve(msg.response);
      default:
        throw new Error(`Invalid message being sent to ProxyAgent: ${JSON.stringify(msg)}`);
    }
  }

  public getPrincipal(): Promise<Principal | null> {
    return this._sendAndWait({
      id: this._nextId++,
      type: ProxyMessageKind.GetPrincipal,
    }).then(principalOrNull => {
      if (typeof principalOrNull === 'string') {
        return Principal.fromText(principalOrNull);
      } else {
        return null;
      }
    });
  }

<<<<<<< HEAD
  public readState(fields: ReadStateFields, principal?: Principal): Promise<ReadStateResponse> {
    return this._sendAndWait({
      id: this._nextId++,
      type: ProxyMessageKind.ReadState,
      args: [fields, principal],
    }) as Promise<ReadStateResponse>;
=======
  public requestStatus(fields: RequestStatusFields): Promise<RequestStatusResponse> {
    return this._sendAndWait({
      id: this._nextId++,
      type: ProxyMessageKind.RequestStatus,
      args: [fields],
    }) as Promise<RequestStatusResponse>;
>>>>>>> 0287aed6
  }

  public call(canisterId: Principal | string, fields: CallFields): Promise<SubmitResponse> {
    return this._sendAndWait({
      id: this._nextId++,
      type: ProxyMessageKind.Call,
      args: [canisterId.toString(), fields],
    }) as Promise<SubmitResponse>;
  }

  public createCanister(): Promise<SubmitResponse> {
    throw new Error('unimplemented. This will be removed when we upgrade the spec to 0.8');
  }

  public status(): Promise<JsonObject> {
    return this._sendAndWait({
      id: this._nextId++,
      type: ProxyMessageKind.Status,
    }) as Promise<JsonObject>;
  }

  public install(
    canisterId: Principal | string,
    fields: {
      module: BinaryBlob;
      arg?: BinaryBlob;
    },
  ): Promise<SubmitResponse> {
    throw new Error('unimplemented. This will be removed when we upgrade the spec to 0.8');
  }

  public query(canisterId: Principal | string, fields: QueryFields): Promise<QueryResponse> {
    return this._sendAndWait({
      id: this._nextId++,
      type: ProxyMessageKind.Query,
      args: [canisterId.toString(), fields],
    }) as Promise<QueryResponse>;
  }

  public makeActorFactory(actorInterfaceFactory: IDL.InterfaceFactory): ActorFactory {
    return actor.makeActorFactory(actorInterfaceFactory);
  }

  private async _sendAndWait(msg: ProxyMessage): Promise<unknown> {
    return new Promise((resolve, reject) => {
      this._pendingCalls.set(msg.id, [resolve, reject]);

      this._backend(msg);
    });
  }
}<|MERGE_RESOLUTION|>--- conflicted
+++ resolved
@@ -42,11 +42,6 @@
   type: ProxyMessageKind.GetPrincipal;
 }
 
-export interface ProxyMessageReadState extends ProxyMessageBase {
-  type: ProxyMessageKind.ReadState;
-  args: [ReadStateFields, Principal | undefined];
-}
-
 export interface ProxyMessageGetPrincipalResponse extends ProxyMessageBase {
   type: ProxyMessageKind.GetPrincipalResponse;
   response: string | null;
@@ -72,20 +67,14 @@
   response: SubmitResponse;
 }
 
-<<<<<<< HEAD
+export interface ProxyMessageReadState extends ProxyMessageBase {
+  type: ProxyMessageKind.ReadState;
+  args: [ReadStateFields];
+}
+
 export interface ProxyMessageReadStateResponse extends ProxyMessageBase {
   type: ProxyMessageKind.ReadStateResponse;
   response: ReadStateResponse;
-=======
-export interface ProxyMessageRequestStatus extends ProxyMessageBase {
-  type: ProxyMessageKind.RequestStatus;
-  args: [RequestStatusFields];
-}
-
-export interface ProxyMessageRequestStatusResponse extends ProxyMessageBase {
-  type: ProxyMessageKind.RequestStatusResponse;
-  response: RequestStatusResponse;
->>>>>>> 0287aed6
 }
 
 export interface ProxyMessageStatus extends ProxyMessageBase {
@@ -212,21 +201,12 @@
     });
   }
 
-<<<<<<< HEAD
-  public readState(fields: ReadStateFields, principal?: Principal): Promise<ReadStateResponse> {
+  public readState(fields: ReadStateFields): Promise<ReadStateResponse> {
     return this._sendAndWait({
       id: this._nextId++,
       type: ProxyMessageKind.ReadState,
-      args: [fields, principal],
+      args: [fields],
     }) as Promise<ReadStateResponse>;
-=======
-  public requestStatus(fields: RequestStatusFields): Promise<RequestStatusResponse> {
-    return this._sendAndWait({
-      id: this._nextId++,
-      type: ProxyMessageKind.RequestStatus,
-      args: [fields],
-    }) as Promise<RequestStatusResponse>;
->>>>>>> 0287aed6
   }
 
   public call(canisterId: Principal | string, fields: CallFields): Promise<SubmitResponse> {
