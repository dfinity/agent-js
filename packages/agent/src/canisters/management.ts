--- conflicted
+++ resolved
@@ -1,48 +1,9 @@
-<<<<<<< HEAD
 import { Actor, ActorSubclass, CallConfig } from '../actor';
-import { Principal } from '../principal';
-=======
-import { Actor, ActorMethod, ActorSubclass, CallConfig } from '../actor';
 import { Principal } from '@dfinity/principal';
->>>>>>> 092bd151
 import managementCanisterIdl from './management_idl';
 import _SERVICE from './management_service';
 
-<<<<<<< HEAD
 export type ManagementCanisterRecord = _SERVICE;
-=======
-export interface CanisterSettings {
-  controller: [] | [Principal];
-  compute_allocation: [] | [bigint];
-  memory_allocation: [] | [bigint];
-  freezing_threshold: [] | [bigint];
-}
-
-/* tslint:disable */
-export interface ManagementCanisterRecord {
-  provisional_create_canister_with_cycles: ActorMethod<
-    [
-      {
-        amount: [] | [number];
-        settings: [] | [CanisterSettings];
-      },
-    ],
-    { canister_id: Principal }
-  >;
-  install_code: ActorMethod<
-    [
-      {
-        mode: { install: null } | { reinstall: null } | { upgrade: null };
-        canister_id: Principal;
-        wasm_module: number[];
-        arg: number[];
-      },
-    ],
-    void
-  >;
-}
-/* tslint:enable */
->>>>>>> 092bd151
 
 /**
  * Create a management canister actor.
