--- conflicted
+++ resolved
@@ -257,65 +257,4 @@
       canisterId: Principal.fromText('ivg37-qiaaa-aaaab-aaaga-cai'),
     }),
   ).rejects.toThrow('Invalid certificate: Certificate is signed more than 5 minutes in the future');
-<<<<<<< HEAD
-});
-
-describe('node keys', () => {
-  it('should return the node keys from a mainnet application subnet certificate', async () => {
-    const { mainnetApplication } = goldenCertificates;
-    jest.useFakeTimers();
-    jest.setSystemTime(new Date(Date.parse('2023-09-27T19:38:58.129Z')));
-    const cert = await Cert.Certificate.create({
-      certificate: fromHex(mainnetApplication),
-      canisterId: Principal.fromText('erxue-5aaaa-aaaab-qaagq-cai'),
-      rootKey: fromHex(IC_ROOT_KEY),
-    });
-
-    const nodeKeys = cert.cache_node_keys();
-    expect(nodeKeys).toMatchSnapshot();
-  });
-
-  it('should return the node keys from a mainnet system subnet certificate', async () => {
-    const { mainnetSystem } = goldenCertificates;
-    jest.useFakeTimers();
-    jest.setSystemTime(new Date(Date.parse('2023-09-27T19:58:19.412Z')));
-    const cert = await Cert.Certificate.create({
-      certificate: fromHex(mainnetSystem),
-      canisterId: Principal.fromText('ryjl3-tyaaa-aaaaa-aaaba-cai'),
-      rootKey: fromHex(IC_ROOT_KEY),
-    });
-
-    const nodeKeys = cert.cache_node_keys();
-    expect(nodeKeys).toMatchSnapshot();
-  });
-
-  it('should return the node keys from a local application subnet certificate', async () => {
-    const { localApplication } = goldenCertificates;
-    jest.useFakeTimers();
-    jest.setSystemTime(new Date(Date.parse('2023-09-27T20:14:59.406Z')));
-    const cert = await Cert.Certificate.create({
-      certificate: fromHex(localApplication),
-      canisterId: Principal.fromText('ryjl3-tyaaa-aaaaa-aaaba-cai'),
-      rootKey: fromHex(IC_ROOT_KEY),
-    });
-
-    const nodeKeys = cert.cache_node_keys();
-    expect(nodeKeys).toMatchSnapshot();
-  });
-
-  it('should return the node keys from a local system subnet certificate', async () => {
-    const { localSystem } = goldenCertificates;
-    jest.useFakeTimers();
-    jest.setSystemTime(new Date(Date.parse('2023-09-27T20:15:03.406Z')));
-    const cert = await Cert.Certificate.create({
-      certificate: fromHex(localSystem),
-      canisterId: Principal.fromText('ryjl3-tyaaa-aaaaa-aaaba-cai'),
-      rootKey: fromHex(IC_ROOT_KEY),
-    });
-
-    const nodeKeys = cert.cache_node_keys();
-    expect(nodeKeys).toMatchSnapshot();
-  });
-=======
->>>>>>> 963ef636
 });