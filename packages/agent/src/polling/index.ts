import { RequestId } from '../request_id';
import { strToUtf8 } from '../utils/buffer';
import { CreateCertificateOptions, Certificate, lookupResultToBuffer } from '../certificate';
import { Agent, ReadStateResponse } from '../agent/api';
import { Principal } from '@dfinity/principal';
import {
  CertifiedRejectErrorCode,
  ExternalError,
  MissingRootKeyErrorCode,
  RejectError,
  RequestStatusDoneNoReplyErrorCode,
  UnknownError,
} from '../errors';

export * as strategy from './strategy';
import { defaultStrategy } from './strategy';
import { ReadRequestType, ReadStateRequest } from '../agent/http/types';
import { CreateReadStateRequestError } from '../errors';
import { RequestStatusResponseStatus } from '../agent';
export { defaultStrategy } from './strategy';

export type PollStrategy = (
  canisterId: Principal,
  requestId: RequestId,
  status: RequestStatusResponseStatus,
) => Promise<void>;

export type PollStrategyFactory = () => PollStrategy;

interface SignedReadStateRequestWithExpiry extends ReadStateRequest {
  body: {
    content: Pick<ReadStateRequest, 'request_type' | 'ingress_expiry'>;
  };
}

/**
 * Options for controlling polling behavior
 */
export interface PollingOptions {
  /**
   * A polling strategy that dictates how much and often we should poll the
   * read_state endpoint to get the result of an update call.
   * @default defaultStrategy()
   */
  strategy?: PollStrategy;

  /**
   * Whether to reuse the same signed request for polling or create a new unsigned request each time.
   * @default false
   */
  preSignReadStateRequest?: boolean;

  /**
   * Optional replacement function that verifies the BLS signature of a certificate.
   */
  blsVerify?: CreateCertificateOptions['blsVerify'];

  /**
   * The request to use for polling. If not provided, a new request will be created.
   * This is only used if `preSignReadStateRequest` is set to false.
   */
  request?: ReadStateRequest;
}

export const DEFAULT_POLLING_OPTIONS: PollingOptions = {
  strategy: defaultStrategy(),
  preSignReadStateRequest: false,
};

/**
 * Check if an object has a property
 * @param value the object that might have the property
 * @param property the key of property we're looking for
 */
function hasProperty<O extends object, P extends string>(
  value: O,
  property: P,
): value is O & Record<P, unknown> {
  return Object.prototype.hasOwnProperty.call(value, property);
}

function isObjectWithProperty<O extends object, P extends string>(
  value: unknown,
  property: P,
): value is O & Record<P, unknown> {
  return value !== null && typeof value === 'object' && hasProperty(value, property);
}

function hasFunction<O extends object, P extends string>(
  value: O,
  property: P,
): value is O & Record<P, (...args: unknown[]) => unknown> {
  return hasProperty(value, property) && typeof value[property] === 'function';
}

/**
 * Check if value is a signed read state request with expiry
 * @param value to check
 */
function isSignedReadStateRequestWithExpiry(
  value: unknown,
): value is SignedReadStateRequestWithExpiry {
  return (
    isObjectWithProperty(value, 'body') &&
    isObjectWithProperty(value.body, 'content') &&
    (value.body.content as { request_type: ReadRequestType }).request_type ===
      ReadRequestType.ReadState &&
    isObjectWithProperty(value.body.content, 'ingress_expiry') &&
    typeof value.body.content.ingress_expiry === 'object' &&
    value.body.content.ingress_expiry !== null &&
    hasFunction(value.body.content.ingress_expiry, 'toCBOR') &&
    hasFunction(value.body.content.ingress_expiry, 'toHash')
  );
}

/**
 * Polls the IC to check the status of the given request then
 * returns the response bytes once the request has been processed.
 * @param agent The agent to use to poll read_state.
 * @param canisterId The effective canister ID.
 * @param requestId The Request ID to poll status for.
 * @param options polling options to control behavior
 */
export async function pollForResponse(
  agent: Agent,
  canisterId: Principal,
  requestId: RequestId,
  options: PollingOptions = {},
): Promise<{
  certificate: Certificate;
  reply: ArrayBuffer;
}> {
  const path = [strToUtf8('request_status'), requestId];

  let state: ReadStateResponse;
  let currentRequest: ReadStateRequest | undefined;
  const preSignReadStateRequest = options.preSignReadStateRequest ?? false;
  if (preSignReadStateRequest) {
    // If preSignReadStateRequest is true, we need to create a new request
    currentRequest = await constructRequest({
      paths: [path],
      agent,
      pollingOptions: options,
    });
    state = await agent.readState(canisterId, { paths: [path] }, undefined, currentRequest);
  } else {
    // If preSignReadStateRequest is false, we use the default strategy and sign the request each time
    state = await agent.readState(canisterId, { paths: [path] });
  }

<<<<<<< HEAD
  const state = await agent.readState(canisterId, { paths: [path] }, undefined, currentRequest);
  if (agent.rootKey == null) {
    throw ExternalError.fromCode(new MissingRootKeyErrorCode());
  }
=======
  if (agent.rootKey == null) throw ExternalError.fromCode(new MissingRootKeyErrorCode());
>>>>>>> 880f18e1
  const cert = await Certificate.create({
    certificate: state.certificate,
    rootKey: agent.rootKey,
    canisterId: canisterId,
    blsVerify: options.blsVerify,
  });

  const maybeBuf = lookupResultToBuffer(cert.lookup([...path, strToUtf8('status')]));
  let status;
  if (typeof maybeBuf === 'undefined') {
    // Missing requestId means we need to wait
    status = RequestStatusResponseStatus.Unknown;
  } else {
    status = new TextDecoder().decode(maybeBuf);
  }

  switch (status) {
    case RequestStatusResponseStatus.Replied: {
      return {
        reply: lookupResultToBuffer(cert.lookup([...path, 'reply']))!,
        certificate: cert,
      };
    }

    case RequestStatusResponseStatus.Received:
    case RequestStatusResponseStatus.Unknown:
    case RequestStatusResponseStatus.Processing: {
      // Execute the polling strategy, then retry.
      const strategy = options.strategy ?? defaultStrategy();
      await strategy(canisterId, requestId, status);
      return pollForResponse(agent, canisterId, requestId, {
        ...options,
        request: currentRequest,
      });
    }

    case RequestStatusResponseStatus.Rejected: {
      const rejectCode = new Uint8Array(
        lookupResultToBuffer(cert.lookup([...path, 'reject_code']))!,
      )[0];
      const rejectMessage = new TextDecoder().decode(
        lookupResultToBuffer(cert.lookup([...path, 'reject_message']))!,
      );
      const errorCodeBuf = lookupResultToBuffer(cert.lookup([...path, 'error_code']));
      const errorCode = errorCodeBuf ? new TextDecoder().decode(errorCodeBuf) : undefined;
      throw RejectError.fromCode(
        new CertifiedRejectErrorCode(requestId, rejectCode, rejectMessage, errorCode),
      );
    }

    case RequestStatusResponseStatus.Done:
      // This is _technically_ not an error, but we still didn't see the `Replied` status so
      // we don't know the result and cannot decode it.
      throw UnknownError.fromCode(new RequestStatusDoneNoReplyErrorCode(requestId));
  }
  throw new Error('unreachable');
}

// Determine if we should reuse the read state request or create a new one
// based on the options provided.

/**
 * Constructs a read state request for the given paths.
 * If the request is already signed and has an expiry, it will be returned as is.
 * Otherwise, a new request will be created.
 * @param options The options to use for creating the request.
 * @param options.paths The paths to read from.
 * @param options.agent The agent to use to create the request.
 * @param options.pollingOptions The options to use for creating the request.
 * @returns The read state request.
 */
export async function constructRequest(options: {
  paths: ArrayBuffer[][];
  agent: Agent;
  pollingOptions: PollingOptions;
}): Promise<ReadStateRequest> {
  const { paths, agent, pollingOptions } = options;
  if (pollingOptions.request && isSignedReadStateRequestWithExpiry(pollingOptions.request)) {
    return pollingOptions.request;
  }
  const request = await agent.createReadStateRequest?.(
    {
      paths,
    },
    undefined,
  );
  if (!isSignedReadStateRequestWithExpiry(request)) {
    throw new CreateReadStateRequestError('Invalid read state request', request);
  }
  return request;
}<|MERGE_RESOLUTION|>--- conflicted
+++ resolved
@@ -6,6 +6,8 @@
 import {
   CertifiedRejectErrorCode,
   ExternalError,
+  InputError,
+  InvalidReadStateRequestErrorCode,
   MissingRootKeyErrorCode,
   RejectError,
   RequestStatusDoneNoReplyErrorCode,
@@ -15,7 +17,6 @@
 export * as strategy from './strategy';
 import { defaultStrategy } from './strategy';
 import { ReadRequestType, ReadStateRequest } from '../agent/http/types';
-import { CreateReadStateRequestError } from '../errors';
 import { RequestStatusResponseStatus } from '../agent';
 export { defaultStrategy } from './strategy';
 
@@ -148,14 +149,9 @@
     state = await agent.readState(canisterId, { paths: [path] });
   }
 
-<<<<<<< HEAD
-  const state = await agent.readState(canisterId, { paths: [path] }, undefined, currentRequest);
   if (agent.rootKey == null) {
     throw ExternalError.fromCode(new MissingRootKeyErrorCode());
   }
-=======
-  if (agent.rootKey == null) throw ExternalError.fromCode(new MissingRootKeyErrorCode());
->>>>>>> 880f18e1
   const cert = await Certificate.create({
     certificate: state.certificate,
     rootKey: agent.rootKey,
@@ -243,7 +239,7 @@
     undefined,
   );
   if (!isSignedReadStateRequestWithExpiry(request)) {
-    throw new CreateReadStateRequestError('Invalid read state request', request);
+    throw InputError.fromCode(new InvalidReadStateRequestErrorCode(request));
   }
   return request;
 }