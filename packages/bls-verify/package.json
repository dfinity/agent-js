--- conflicted
+++ resolved
@@ -25,13 +25,8 @@
     "ci": "npm run prettier && npm run lint && npm run test",
     "lint": "eslint 'src' --ext '.js,.jsx,.ts,.tsx'",
     "lint:fix": "npm run lint -- --fix",
-<<<<<<< HEAD
-    "make:docs/reference": "typedoc src/index.ts --out ../../docs/generated/bls-verify --excludeInternal",
-    "test": "",
-=======
     "make:docs/reference": "typedoc src/index.ts --out ../../docs/bls-verify --excludeInternal",
     "test": "jest",
->>>>>>> 3502217b
     "prettier": "prettier --check \"src/**/*.ts\"",
     "prettier:write": "npm run prettier -- --write"
   },
