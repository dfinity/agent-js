<<<<<<< HEAD
import { bls12_381 } from '@noble/curves/bls12-381';
=======
>>>>>>> e095923a
import { toHex } from './utils';
export const blsVerify = async (
  primaryKey: Uint8Array | string,
  signature: Uint8Array | string,
  message: Uint8Array | string,
): Promise<boolean> => {
  const { verifyShortSignature } = (await import('./verifyShortSignature')).default() as any;

  const pk = typeof primaryKey === 'string' ? primaryKey : toHex(primaryKey);
  const sig = typeof signature === 'string' ? signature : toHex(signature);
  const msg = typeof message === 'string' ? message : toHex(message);
<<<<<<< HEAD
  return bls12_381.verifyShortSignature(sig, msg, pk);
=======
  return verifyShortSignature(sig, msg, pk);
>>>>>>> e095923a
};<|MERGE_RESOLUTION|>--- conflicted
+++ resolved
@@ -1,21 +1,13 @@
-<<<<<<< HEAD
 import { bls12_381 } from '@noble/curves/bls12-381';
-=======
->>>>>>> e095923a
 import { toHex } from './utils';
 export const blsVerify = async (
   primaryKey: Uint8Array | string,
   signature: Uint8Array | string,
   message: Uint8Array | string,
 ): Promise<boolean> => {
-  const { verifyShortSignature } = (await import('./verifyShortSignature')).default() as any;
 
   const pk = typeof primaryKey === 'string' ? primaryKey : toHex(primaryKey);
   const sig = typeof signature === 'string' ? signature : toHex(signature);
   const msg = typeof message === 'string' ? message : toHex(message);
-<<<<<<< HEAD
   return bls12_381.verifyShortSignature(sig, msg, pk);
-=======
-  return verifyShortSignature(sig, msg, pk);
->>>>>>> e095923a
 };