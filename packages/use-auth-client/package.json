{
  "name": "@dfinity/use-auth-client",
<<<<<<< HEAD
  "version": "2.2.1",
=======
  "version": "2.3.0",
>>>>>>> 2e9efe25
  "description": "React hooks for using the auth client",
  "main": "./lib/cjs/index.js",
  "module": "./lib/esm/index.js",
  "unpkg": "./lib/esm/index",
  "scripts": {
    "build": "tsc -b && tsc -p tsconfig-cjs.json",
    "make:docs/reference": "typedoc src/index.ts --out ../../docs/use-auth-client --excludeInternal",
    "test": "jest"
  },
  "keywords": [
    "internet computer",
    "internet-computer",
    "ic",
    "dfinity",
    "agent",
    "actor",
    "dfx",
    "canister",
    "candid",
    "motoko",
    "javascript",
    "typescript",
    "blockchain",
    "crypto",
    "distributed",
    "api",
    "sdk"
  ],
  "bugs": {
    "url": "https://github.com/dfinity/agent-js/issues"
  },
  "author": "DFINITY Stiftung <sdk@dfinity.org>",
  "license": "Apache-2.0",
  "homepage": "https://internetcomputer.org",
  "repository": {
    "type": "git",
    "url": "https://github.com/dfinity/agent-js.git",
    "directory": "packages/use-auth-client"
  },
  "dependencies": {
<<<<<<< HEAD
    "@dfinity/agent": "^2.2.1",
    "@dfinity/auth-client": "^2.2.1",
    "@dfinity/candid": "^2.2.1",
    "@dfinity/identity": "^2.2.1",
    "@dfinity/principal": "^2.2.1",
=======
    "@dfinity/agent": "^2.3.0",
    "@dfinity/auth-client": "^2.3.0",
    "@dfinity/candid": "^2.3.0",
    "@dfinity/identity": "^2.3.0",
    "@dfinity/principal": "^2.3.0",
>>>>>>> 2e9efe25
    "react": ">16.8"
  },
  "devDependencies": {
    "@babel/core": "^7.25.2",
    "@babel/preset-env": "^7.25.3",
    "@babel/preset-react": "^7.24.7",
    "@babel/preset-typescript": "^7.24.7",
    "@testing-library/jest-dom": "^6.4.8",
    "@testing-library/react": "^16.0.0",
    "@types/react": ">16.8",
    "babel": "^6.23.0",
    "babel-jest": "^29.7.0",
    "fake-indexeddb": "^6.0.0",
    "jest": "^29.7.0",
    "typedoc": "^0.26.5",
    "vitest": "^2.0.5"
  },
  "optionalDependencies": {
    "@rollup/rollup-linux-x64-gnu": "4.6.1"
  },
  "overrides": {
    "vite": {
      "rollup": "^4.22.5"
    }
  }
}<|MERGE_RESOLUTION|>--- conflicted
+++ resolved
@@ -1,10 +1,6 @@
 {
   "name": "@dfinity/use-auth-client",
-<<<<<<< HEAD
-  "version": "2.2.1",
-=======
   "version": "2.3.0",
->>>>>>> 2e9efe25
   "description": "React hooks for using the auth client",
   "main": "./lib/cjs/index.js",
   "module": "./lib/esm/index.js",
@@ -45,19 +41,11 @@
     "directory": "packages/use-auth-client"
   },
   "dependencies": {
-<<<<<<< HEAD
-    "@dfinity/agent": "^2.2.1",
-    "@dfinity/auth-client": "^2.2.1",
-    "@dfinity/candid": "^2.2.1",
-    "@dfinity/identity": "^2.2.1",
-    "@dfinity/principal": "^2.2.1",
-=======
     "@dfinity/agent": "^2.3.0",
     "@dfinity/auth-client": "^2.3.0",
     "@dfinity/candid": "^2.3.0",
     "@dfinity/identity": "^2.3.0",
     "@dfinity/principal": "^2.3.0",
->>>>>>> 2e9efe25
     "react": ">16.8"
   },
   "devDependencies": {
