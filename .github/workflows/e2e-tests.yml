--- conflicted
+++ resolved
@@ -64,19 +64,6 @@
           CI: true
           REPLICA_PORT: 4943
 
-<<<<<<< HEAD
-      - name: Cypress e2e tests
-        uses: cypress-io/github-action@v6
-        with:
-          install: false
-          project: ./e2e/browser
-          start: |
-            npm run e2e --workspace e2e/browser
-          wait-on: 'http://localhost:1234'
-          wait-on-timeout: 120
-
-=======
->>>>>>> a5cc2463
   aggregate:
     name: e2e:required
     if: ${{ always() }}
