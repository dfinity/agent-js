--- conflicted
+++ resolved
@@ -2,13 +2,11 @@
 
 ## [Unreleased]
 
-<<<<<<< HEAD
 - fix: do not subtract the replica permitted clock drift when calculating the ingress expiry.
-=======
+
 ## [3.1.0] - 2025-07-24
 
 - feat: export the `getCrc32` function from `@dfinity/principal`
->>>>>>> 836188b0
 
 ## [3.0.2] - 2025-07-23
 
