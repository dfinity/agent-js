import {AnonymousIdentity, HttpAgent, Principal} from '@dfinity/agent';
import {
  Authenticator,
  DelegationChain,
  DelegationIdentity,
  Ed25519KeyIdentity
} from '@dfinity/authentication';

const signInBtn = document.getElementById("signinBtn");
const signOutBtn = document.getElementById("signoutBtn");
const whoamiBtn = document.getElementById("whoamiBtn");
const hostUrlEl = document.getElementById("hostUrl");
const whoAmIResponseEl = document.getElementById("whoamiResponse");
const canisterIdEl = document.getElementById("canisterId");
const principalEl = document.getElementById("principal");
const idpUrlEl = document.getElementById("idpUrl");

let identity = new AnonymousIdentity();

// This should not be needed if we want to use the default identity provider
// which is https://auth.ic0.app/.
<<<<<<< HEAD
const getIdpElIdentityProvider = () => ({
  url: new URL(idpUrlEl.value)
});
=======
const getIdpElUrl = () => new URL(idpUrlEl.value);
>>>>>>> 60b81426
// Remove the lines above to use the default authenticator.

function login() {
  identity = Ed25519KeyIdentity.generate();
  const session = { identity };
  localStorage.setItem('ic-session', JSON.stringify(session));
  const loginAuthenticator = new Authenticator({ identityProvider: { url: getIdpElUrl() }});
  loginAuthenticator.sendAuthenticationRequest({
<<<<<<< HEAD
    identityProvider: getIdpElIdentityProvider(),
=======
    identityProvider: {
      url: getIdpElUrl(),
    },
>>>>>>> 60b81426
    redirectUri: window.location.origin,
    session,
    scope: [
      { principal: Principal.fromText(canisterIdEl.value) },
    ],
  });
}

function logout() {
  localStorage.removeItem('ic-session');
  identity = new AnonymousIdentity();
  updatePrincipal();
}

function handleCallback(session) {
  const searchParams = new URLSearchParams(location.search);
  // Remove the `#` at the start.
  const hashParams = new URLSearchParams(location.hash.substr(1));

  const maybeAccessToken = searchParams.get('access_token') || hashParams.get('access_token');
  if (maybeAccessToken) {
    const chainJson = [...maybeAccessToken]
      .reduce((acc, curr, i) => {
        acc[Math.floor(i / 2)] = (acc[i / 2 | 0] || "") + curr;
        return acc;
      }, [])
      .map(x => Number.parseInt(x, 16))
      .map(x => String.fromCharCode(x))
      .join('');

    const key = Ed25519KeyIdentity.fromParsedJson(session.identity);
    identity = DelegationIdentity.fromDelegation(key, DelegationChain.fromJSON(chainJson));

    localStorage.setItem('ic-session', JSON.stringify({
      ...session,
      authenticationResponse: chainJson,
    }));
  }
}

signInBtn.addEventListener("click", login);
signOutBtn.addEventListener("click", logout);

function updatePrincipal() {
  principalEl.innerHTML = `<div>ID: ${identity.getPrincipal().toText()}</div>`;
}

function init() {
  // Verify if an identity already exists.
  const maybeSession = localStorage.getItem('ic-session');
  if (maybeSession) {
    let session = JSON.parse(maybeSession);
    // TODO: move this into Authenticator.
    if (session.authenticationResponse) {
      const key = Ed25519KeyIdentity.fromParsedJson(session.identity);
      const chain = DelegationChain.fromJSON(session.authenticationResponse);
      identity = DelegationIdentity.fromDelegation(key, chain);
    } else {
      handleCallback(session);
    }
  }

  updatePrincipal();
}

window.onload = init;

whoamiBtn.addEventListener("click", () => {
  if (identity === null) {
    alert("No identity... Window not loaded?");
    return;
  }

  // We either have an Agent with an anonymous identity (not authenticated),
  // or already authenticated agent, or parsing the redirect from window.location.
  const agent = new HttpAgent({
    host: hostUrlEl.value,
    identity,
  });

  const canisterId = Principal.fromText(canisterIdEl.value);
  const actor = agent.makeActorFactory(({IDL}) => IDL.Service({
    whoami: IDL.Func([], [IDL.Principal], []),
  }))({agent, canisterId});

  whoAmIResponseEl.innerText = "Loading..."

  // Similar to the sample project on dfx new:
  actor.whoami().then(principal => {
    whoAmIResponseEl.innerText = principal.toText();
  });
});<|MERGE_RESOLUTION|>--- conflicted
+++ resolved
@@ -19,13 +19,7 @@
 
 // This should not be needed if we want to use the default identity provider
 // which is https://auth.ic0.app/.
-<<<<<<< HEAD
-const getIdpElIdentityProvider = () => ({
-  url: new URL(idpUrlEl.value)
-});
-=======
 const getIdpElUrl = () => new URL(idpUrlEl.value);
->>>>>>> 60b81426
 // Remove the lines above to use the default authenticator.
 
 function login() {
@@ -34,13 +28,9 @@
   localStorage.setItem('ic-session', JSON.stringify(session));
   const loginAuthenticator = new Authenticator({ identityProvider: { url: getIdpElUrl() }});
   loginAuthenticator.sendAuthenticationRequest({
-<<<<<<< HEAD
-    identityProvider: getIdpElIdentityProvider(),
-=======
     identityProvider: {
       url: getIdpElUrl(),
     },
->>>>>>> 60b81426
     redirectUri: window.location.origin,
     session,
     scope: [
