--- conflicted
+++ resolved
@@ -1,10 +1,6 @@
 {
   "name": "@dfinity/agent-monorepo",
-<<<<<<< HEAD
-  "version": "2.2.1",
-=======
   "version": "2.3.0",
->>>>>>> 2e9efe25
   "private": true,
   "description": "Use an Agent to interact with the Internet Computer from your JavaScript program.",
   "workspaces": {
