--- conflicted
+++ resolved
@@ -28,13 +28,10 @@
           This can be used to set proper Expiry times when a device has fallen out of sync with the
           replica.
         </li>
-<<<<<<< HEAD
         <li>
           Adds a top-level <code>fetchCandid()</code> function which retrieves the Candid interface
           for a given canister id.
         </li>
-=======
->>>>>>> 0522b83b
       </ul>
 
       <h2>Version 0.13.2</h2>
