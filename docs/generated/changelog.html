--- conflicted
+++ resolved
@@ -11,14 +11,12 @@
 
     <section>
       <h2>Version x.x.x</h2>
-      <ul></ul>
+      <ul>
+        <li>feat: adds `fromPem` method for `identity-secp256k1`</li>
+      </ul>
       <h2>Version 1.0.1</h2>
       <ul>
-<<<<<<< HEAD
-        <li>feat: adds `fromPem` method for `identity-secp256k1`</li>
-=======
         <li>fix: ed25519KeyIdentity was not generating unique identities when no seed was provided. This issue was introduced in v0.20.0-beta.0. If your code was affected please upgrade to >=1.0.1</li>
->>>>>>> 0f0e10ab
         <li>chore: export `AuthClientStorage` to aid with custom implementations</li>
       </ul>
       <h2>Version 1.0.0</h2>
