<!DOCTYPE html>
<html lang="en">
  <head>
    <meta charset="UTF-8" />
    <meta http-equiv="X-UA-Compatible" content="IE=edge" />
    <meta name="viewport" content="width=device-width, initial-scale=1.0" />
    <title>Changelog</title>
  </head>
  <body>
    <h1>Agent-JS Changelog</h1>

    <section>
      <h2>Version x.x.x</h2>
      <ul>
<<<<<<< HEAD
        <li>
          fix: finish all tasks before calling onSuccess auth callback in @dfinity/auth-client
        </li>
=======
        <li>feat: retry failed `read_state` requests</li>
>>>>>>> 61848d7c
      </ul>
      <h2>Version 0.15.5</h2>
      <ul>
        <li>
          add support for WebAuthn level 3
          <a href="https://w3c.github.io/webauthn/#dom-publickeycredential-authenticatorattachment"
            >authenticatorAttachment</a
          >
        </li>
      </ul>
      <h2>Version 0.15.4</h2>
      <ul>
        <li>removes more circular dependencies in agent, actor, proxy, and pollingstrategy</li>
        <li>chore: updates distro for lint and prettier checks</li>
        <li>removes more circular dependencies in agent, actor, proxy, and pollingstrategy</li>
        <li>
          feat: adds keyType option for AuthClient, allowing users to specify whether to use an
          ed25519 or ECDSAKey. This is important for custom storage providers that can't store
          CryptoKey objects
        </li>
        <li>chore: removes a circular dependency on index for canisterStatus</li>
        <li>chore: documents usage of fetch and fetchOptions for HttpAgent</li>
      </ul>
      <h2>Version 0.15.3</h2>
      <ul>
        <li>reverts the X-IC-Request-ID header until we coordinate cors support with icx-proxy</li>
      </ul>
      <h2>Version 0.15.2</h2>
      <ul>
        <li>
          Corrects some dev dependencies incorrectly listed as dependencies in auth-client
          package.json
        </li>
        <li>
          introduces X-IC-Request-ID header to more easily identify retried requests. Also uses a
          standard Headers constructor to manage headers
        </li>
        <ul>
          Changes default stored key for auth-client to use ECDSAKey
          <li>Also updates the storage interface types to support CryptoKeyPair</li>
        </ul>
        <li>updates link to identity-secp256k1 in docs site</li>
      </ul>
      <h2>Version 0.15.1</h2>
      <ul>
        <li>fixes a package configuration issue with @dfinity/identity-secp256k1</li>
      </ul>
      <h2>Version 0.15.0</h2>
      <ul>
        <li>
          <em>Breaking change:</em> Moves Secp256k1KeyIdentity to its own package.
          <pre>@dfinity/identity-secp256k1</pre>
        </li>
        <li>
          <em>Breaking change:</em> Deprecates
          <pre>@dfinity/authentication</pre>
          . If you relied on the
          <pre>isDelegationValid</pre>
          check, it has been moved to
          <pre>@dfinity/identity</pre>
        </li>
        <li>
          Deprecates
          <pre>@dfinity/identity-ledgerhq</pre>
          . Use
          <pre>@zondax/ledger-icp</pre>
          instead.
        </li>
        <li>chore: links assets docs in index</li>
        <li>chore: sets up new size-limit job for packages, in preparation for CI</li>
      </ul>
      <h2>Version 0.14.1</h2>
      <ul>
        <li>
          feat: secp256k1 now supports a `fromSeedPhrase` method that will reproduce the same
          identity across agent-js, dfx, and quill
        </li>
        <li>chore: configures unpkg to use esmodules</li>
        <li>chore: removes unused lint shell script</li>
        <li>chore: adds js-sha256 dependency to principal</li>
        <li>
          bug: fixes idlemanager initializing - now either requires createOptions.identity or
          authClient.login to be called before starting idle timeout
        </li>
      </ul>
      <h2>Version 0.14.0</h2>
      <ul>
        <li>
          Adds retry logic to HttpAgent. By default, retries three times before throwing an error,
          to offer a more cohesive workflow
        </li>
        <li>Improves and truncates error messages in Candid</li>
        <li>fixes flaky tests for syncTime</li>
        <li>
          Adds a top-level <code>fetchCandid()</code> function which retrieves the Candid interface
          for a given canister id.
        </li>
        <li>chore: auth-client expose storage constant keys</li>
        <li>
          bug: auth-client resolves window.open issue in login function in safari due to async
          storage call
        </li>
        <li>
          New package: @dfinity/assets. This package provides an asset manager to manage assets on
          an assets canister.
        </li>
        <li>bug: auth-client storage wrapper returns after resolve to avoid idb to be recreated</li>
      </ul>
      <h2>Version 0.13.3</h2>
      <ul>
        <li>
          New package: @dfinity/bls-verify. This package provides a pure-js implementation of BLS
          verification using the miracl-core package. This can be used to polyfill BLS verification
          for agent-js, but it is notably very slow (~3s per verification). Optimization may be
          possible with a significant refactoring
        </li>
        <li>adds ability to polyfill bls verification in Certificate</li>
        <li>
          Auth Client moves key fallback generation to the create method instead of login and makes
          the _key non-nullable. This fixes a regression with async window.open behavior in Safari
        </li>
        <li>
          HttpAgent now offers a method to sync time with the replica, provided a specific canister.
          This can be used to set proper Expiry times when a device has fallen out of sync with the
          replica.
        </li>
        <li>
          Fixes a candid bug where when decoding, optional fields could be skipped if the data on
          the wire contains additional fields.
        </li>
      </ul>
      <h2>Version 0.13.2</h2>
      <ul>
        <li>auth-client avoids localstorage global and can be used in a web worker or nodejs</li>
        <li>bug: auth-client logout now awaits clearing storage</li>
      </ul>
      <h2>Version 0.13.1</h2>
      <ul>
        <li>fixes a bug with the localstorage migration strategy</li>
      </ul>
      <h2>Version 0.13.0</h2>
      <ul>
        <li>
          AuthClient now uses IndexedDb by default. To use localStorage, import LocalStorage
          provider and pass it during AuthClient.create().
        </li>
        <ul>
          <li>Also offers a generic Indexed Db keyval store, IdbKeyVal</li>
        </ul>
        <li>AuthClient migrates gracefully from localstorage to IDB when upgrading</li>
      </ul>
      <h2>Version 0.12.2</h2>
      <ul>
        <li>
          Support for the SubtleCrypto interface in @dfinity/identity using the new ECDSAKeyIdentity
        </li>
        <li>CanisterStatus no longer suppresses rootKey errors</li>
        <li>Readme's point to https://agent-js.icp.xyz</li>
      </ul>
      <h2>Version 0.12.1</h2>
      <ul>
        <li>Adds inline sourcemaps to packages</li>
        <li>
          Pulls lint out to a separate job now that Node 12 is failing with latest eslint
          dependencies
        </li>
        <li>Adds UTF-8 as an encoding option for CanisterStatus custom paths</li>
        <li>
          Adds a public method "createReadStateRequest" that creates the request for "readState".
        </li>
        <li>
          Add an extra parameter to "readState" to pass a created request. If this parameter is
          passed, the method does the request directly without creating a new one.
        </li>
        <li>
          Use the "createReadStateRequest" and the extra parameter when polling for the response to
          avoid signing requests during polling.
        </li>
        <li>
          Adds derivationOrigin to auth-client login to support the ability to login using the
          identity derived from a different origin. See
          <a
            href="https://github.com/dfinity/internet-identity/pull/724/files#diff-44c106928503ccfb1b3f09f02513578552f66b68dea01c5ec4bd2de858bbba1a"
            >proposed changes</a
          >
        </li>
      </ul>
      <h2>Version 0.12.0</h2>
      <ul>
        <li>
          Changed the certificate verification interface and fixed its logic. The public constructor
          is now static and asynchronous. There is no separate verification method, the check is
          done automatically in the constructor and newly also checks that the delegation is
          authoritative for the given canister ID, as required by the Internet Computer interface
          specification.
        </li>
      </ul>
      <h2>Version 0.11.2</h2>
      <ul>
        <li>
          Adds a default callback to the IdleManager that will refresh the page after clearing the
          storage
        </li>
        <li>
          Adds a new utility method,
          <pre>canisterStatus</pre>
          , to @agent/js. Canister status now allows you to query paths from the canister
          certificate with a simple interface, using the API from the<a
            href="https://internetcomputer.org/docs/current/references/ic-interface-spec#state-tree-canister-information"
            >interface specification</a
          ><br />
          Comes with nicely configured options for
          <pre>time</pre>
          ,
          <pre>controllers</pre>
          ,
          <pre>subnet</pre>
          ,
          <pre>module_hash</pre>
          , and
          <pre>candid</pre>
          . Additionally, has a utility for reading custom MetaData set using
          <a href="https://github.com/dfinity/ic-wasm">ic-wasm</a>, as well as generic custom paths
          in the format of ArrayBuffers.
        </li>
        <li>updates to package.json files for metadata in npm</li>
      </ul>
      <h2>Version 0.11.1</h2>
      <ul>
        <li>Fix for a corner case that could lead to incorrect decoding of record types.</li>
      </ul>
      <h2>Version 0.11.0</h2>
      <ul>
        <li>
          makeNonce now returns unique values. Previously only the first byte of the nonce was
          populated.
        </li>
        <li>
          Introduces IdleManager to the auth-client. You can now use it to detect when the user has
          been idle for a configurable amount of time, and then to register callbacks for the sake
          of logging the user out and prompting re-authentication. See the @dfinity/auth-client
          Readme for more details
        </li>
        <li>Reduces the maxTimeToLive default setting from 24 hours to 8</li>
        <li>
          Versioning tool now sets patch version to 0 for minor version updates, or patch and minor
          versions to 0 for major version updates
        </li>
        <li>Removes jest-expect-message, which was making test error messages less useful</li>
        <li>
          <p>
            HttpAgent now generates a nonce to ensure that calls are unique by default. If you want
            to opt out or provide your own nonce logic, you can now pass an option of
            <code>disableNonce: true</code>during the agent initialization.
          </p>
          <p>
            If you are currently using
            <code>agent.addTransform(makeNonceTransform())</code>
            , please note that you should remove that logic, or add the <code>disableNonce</code>
            option to your agent when upgrading.
          </p>
        </li>
      </ul>
      <h2>Version 0.10.3</h2>
      <ul>
        <li>
          Candid now allows optional records to be omitted. See
          https://github.com/dfinity/agent-js/issues/524
        </li>
        <li>
          In auth-client, login onSuccess callback and onError callback now supports async pattern.
        </li>
        <li>
          Updates npm dependencies to resolve warnings for typedoc and node-fetch. No runtime
          dependencies were affected.
        </li>
      </ul>
      <h2>Version 0.10.2</h2>
      <ul>
        <li>
          Security enhancement - adds a rewrite for urls to subdomains of
          <pre>*.ic0.app/api</pre>
          to
          <pre>ic0.app/api</pre>
        </li>
        <li>Improves error messages for when HttpAgent cannot infer fetch implementation</li>
      </ul>
      <h2>Version 0.10.1</h2>
      <ul>
        <li>
          Fix for the auth-client identity option and added JSDOC comment for the timeToLive option
        </li>
        <li>
          Sets the default Internet Identity expiration to 1 day for the authClient, up from 15
          minutes
        </li>
        <li>
          No longer checks instanceof Principal in @dfinity/agent, which should allow non-identical
          versions of packages to interoperate, as long as they share the same API
        </li>
      </ul>
      <h2>Version 0.10.0</h2>
      <ul>
        <li>Adds changelog for agent-js packages</li>
        <li>
          Buffer and Pipe refactor
          <ul>
            <li>
              In previous versions of dfinity packages, we relied on Buffer, a polyfilled version of
              the Node.js Buffer utility. In a significant refactor, we have removed all cases of
              this, along with Pipe and the nonstandard Blob packages, in favor of ArrayBuffer,
              Uint8Array, and DataView
            </li>
            <li>Utility methods such as <code>blobToUint8Array</code> have been removed.</li>
            <li>
              Interfaces that relied on Buffer and related packages have been updated to accept
              ArrayBuffer, and the type interfaces are updated to reflect this
            </li>
          </ul>
        </li>
        <li>
          Secp256k1 Support
          <ul>
            <li>
              Adds two new exports to @dfinity/identity - Secp256k1KeyIdentity and
              Secp256k1PublicKey
            </li>
            <li>
              API mirrors the ed25519 components, and relies on the
              <a href="https://www.npmjs.com/package/secp256k1">secp256k1</a> npm package for
              signing and verification.
            </li>
          </ul>
        </li>
      </ul>
    </section>
  </body>
</html><|MERGE_RESOLUTION|>--- conflicted
+++ resolved
@@ -12,13 +12,13 @@
     <section>
       <h2>Version x.x.x</h2>
       <ul>
-<<<<<<< HEAD
         <li>
           fix: finish all tasks before calling onSuccess auth callback in @dfinity/auth-client
         </li>
-=======
+      </ul>
+      <h2>Version 0.15.6</h2>
+      <ul>
         <li>feat: retry failed `read_state` requests</li>
->>>>>>> 61848d7c
       </ul>
       <h2>Version 0.15.5</h2>
       <ul>
