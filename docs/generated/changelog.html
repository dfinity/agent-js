--- conflicted
+++ resolved
@@ -24,18 +24,13 @@
           the _key non-nullable. This fixes a regression with async window.open behavior in Safari
         </li>
         <li>
-<<<<<<< HEAD
-          HttpAgent now offers a method to sync time with the replica, provided a specific canister. 
-          This can be used to set proper Expiry times when a device has fallen out of sync with the replica.
-        </li>
-        <li>
-          Fixes a candid bug where when decoding, optional fields could be skipped if the data on
-          the wire contains additional fields.
-=======
           HttpAgent now offers a method to sync time with the replica, provided a specific canister.
           This can be used to set proper Expiry times when a device has fallen out of sync with the
           replica.
->>>>>>> 0522b83b
+        </li>
+        <li>
+          Fixes a candid bug where when decoding, optional fields could be skipped if the data on
+          the wire contains additional fields.
         </li>
       </ul>
 
