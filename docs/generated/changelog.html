--- conflicted
+++ resolved
@@ -12,15 +12,12 @@
     <section>
       <h2>Version x.x.x</h2>
       <ul>
-<<<<<<< HEAD
         <li>feat: retry logic will catch and retry for thrown errors</li>
-=======
         <li>
           feat!: adds certificate logic to decode subnet and node key paths from the hashtree.
           Changes the interface for `lookup_path` to allow returning a HashTree, but also constrains
           `lookup` response to an ArrayBuffer using a new `lookupResultToBuffer` export
         </li>
->>>>>>> 62ba61b1
       </ul>
       <h2>Version 0.19.3</h2>
       <ul>
