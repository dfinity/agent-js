<!DOCTYPE html>
<html lang="en">
  <head>
    <meta charset="UTF-8" />
    <meta http-equiv="X-UA-Compatible" content="IE=edge" />
    <meta name="viewport" content="width=device-width, initial-scale=1.0" />
    <title>Changelog</title>
  </head>
  <body>
    <h1>Agent-JS Changelog</h1>

    <section>
      <h2>Version x.x.x</h2>
      <ul>
<<<<<<< HEAD
        <li>fix: adds npm run build to publish script</li>
=======
        <li>chore: update Management Canister interface</li>
>>>>>>> e27648e6
        <li>feat: new CustomPath class, better docs, and deprecating metadata path type for CanisterStatus</li>
        <li>chore: adding new controller to snapshot for e2e canister status</li>
      </ul>
      <h2>Version 0.21.4</h2>
      <ul>
        <li>fix: edit to the post-release script</li>
        <li>fix: export partial identity from index of @dfinity/identity</li>
        <li>chore: npm update & bumping jest-environment-jsdom</li>
        <li>feat: release automation changes</li>
        <li>fix: distinguish remote dev environments from known hosts</li>
      </ul>
      <h2>Version 0.21.3 - broken</h2>
      <h2>Version 0.21.2</h2>
      <ul></ul>
      <h2>Version 0.21.1</h2>
      <ul></ul>
      <h2>Version 0.21.0</h2>
      <ul>
        <li>feat: introduces Observable Log to HttpAgent. Allows subscribers to be notified of events from the agent without sending them directly to the console</li>
        <li>chore: exporting http errors</li>
        <li>chore: cleaning up lint warnings</li>
        <li>chore: cleans up github actions linting warnings</li>
        <li>feat: replaces `secp256k1` npm package with `@noble/curves`</li>
        <li>feat: enhances `.from` methods on public key classes to support unknown types, including PublicKey instances, ArrayBuffer-like objects, DER encoded public keys, and hex strings. Also introduces a new `bufFromBufLike` util</li>
        <li>feat: introduces partial identities from public keys for authentication flows</li>
        <li>fix: honor disableIdle flag</li>
        <li>fix: add `github.dev` and `gitpod.io` to known hosts</li>
      </ul>
      <h2>Version 0.20.2</h2>
      <ul>
        <li>chore: lowering prettier version for CI</li>
        <li>fix: restoring localhost to list of known hosts</li>
      </ul>
      <h2>Version 0.20.1</h2>
      <ul>
        <li>feat: retry query signature verification in case cache is stale</li>
      </ul>
      <h2>Version 0.20.0</h2>
      <ul>
        <li>feat: uses expirable map for subnet keys in agent-js, with a timeout of 1 hour</li>
        <li>chore: cleanup for node 20 development in agent-js</li>
        <li>fix: canisterStatus returns full list of controllers</li>
        <ul>
          <strong>feat!: node signature verification</strong
          ><br />
          This feature includes additional changes in support of testing and releasing the feature:
          <br />
          <li>Mainnet e2e tests for queries and calls</li>
          <li>published counter canister</li>
          <li>
            New HttpAgent option - verifyQuerySignatures. Defaults to true, but allows you to opt
            out of verification. Useful for testing against older replica versions
          </li>
          <li>Introducing ed25519 logic to agent for validating node signatures</li>
          <li>Standardizing around @noble/curves instead of tweetnacl in @dfinity/identity</li>
          <li>
            new export - hashOfMap from agent, matching the naming used in the interface
            specification
          </li>
          <li>new unit tests</li>
          <li>new Verify export on ed25519 because why not</li>
        </ul>
        <li>Adds support for Uint8Arrays in Principal.from()</li>
        <li>
          feat: introduces ExpirableMap, a utility class that will return values up until a
          configured expiry
        </li>
        <li>
          chore: increases size limit for agent-js to allow for Ed25519 support for node key
          signature verification
        </li>
        <li>
          feat!: replaces disableNonce feature with useQueryNonces. Going forward, updates will use
          nonces, but queries and readstate calls will not. Queries and readsatate calls will use
          nonces if `useQueryNonces` is set to true
        </li>
        <li>feat: adds subnet metrics decoding to canisterStatus for `/subnet` path</li>
        <li>
          feat!: sets expiry to 1 minute less than the configured expiry, and then down to the
          nearest second. This matches existing behaviour, but adds the rounding
        </li>
        <li>
          chore: replaces use of localhost with 127.0.0.1 for better node 18 support. Also swaps
          Jest for vitest, runs mitm against mainnet, and updates some packages
        </li>
        <li>feat: retry logic will catch and retry for thrown errors</li>
        <li>
          feat!: adds certificate logic to decode subnet and node key paths from the hashtree.
          Changes the interface for `lookup_path` to allow returning a HashTree, but also constrains
          `lookup` response to an ArrayBuffer using a new `lookupResultToBuffer` export
        </li>
      </ul>
      <h2>Version 0.19.3</h2>
      <ul>
        <li>fix: Principal JSON is compatible with @dfinity/utils jsonReviver helper</li>
        <li>chore: npm audit</li>
        <li>feat: Principal class serializes to JSON</li>
        <li>
          feat: certificate checks validate that certificate time is not more than 5 minutes ahead
          of or behind system time.
        </li>
        <li>
          feat: two new `leb` decoding utils added to @dfinity/agent/utils/leb to make it simpler to
          decode leb values and time from a certificate tree
        </li>
        <li>chore: limit npm version to 9 in ci for compatibility with node 16</li>
        <li>
          Adds more helpful error message for when principal is undefined during actor creation
        </li>
      </ul>
      <h2>Version 0.19.2</h2>
      <ul>
        <li>
          fix: subdomains on icp0.io and ic0.app were incorrectly sending requests to icp-api and
          encountering CSP issues
        </li>
      </ul>
      <h2>Version 0.19.1</h2>
      <ul>
        <li>fix: default host logic fixed and tests added</li>
      </ul>
      <h2>Version 0.19.0</h2>
      <ul>
        <li>
          feat: replaces the `js-sha256` library with `@noble/hashes` due to a breaking bug in
          Chrome
        </li>
        <li>Fix: add `@dfinity/principal` as a peerDependency to `assets` and `candid`.</li>
        <li>
          Feat: HttpAgent now uses a default address of https://icp-api.io. Users will be warned for
          not setting a host, but the code will default to mainnet.
        </li>
        <li>
          Feat: use webcrypto or node crypto instead of Math.random for nonce generation if
          available
        </li>
      </ul>
      <h2>Version 0.18.1</h2>
      <ul>
        <li>fix: fix composite query in actor.ts</li>
        <li>
          fix: handle new update call errors (<a
            href="https://github.com/dfinity/interface-spec/pull/143"
            >IC-1462</a
          >)
        </li>
        <li>
          chore: updates engines in package.json and recommended node version for development in
          nvmrc to support node 18+
        </li>
        <li>chore: corrections to publishing docs</li>
        <li>
          fix: typo in JsonnableWebAuthnIdentitiy, breaking change that requires users to update
          their imports to JsonnableWebAuthnIdentity when this type is used
        </li>
        <li>
          fix: fix a bug in decoding service types, when function types come after the service type
          in the type table
        </li>
        <li>feat: support composite_query in candid</li>
        <li>
          fix: fix a bug in decoding service types, when function types come after the service type
          in the type table
        </li>
        <li>feat: include boundary node http details to query and update calls</li>
        <li>feat: adds method for actor creation that includes boundary node http details</li>
      </ul>
      <h2>Version 0.15.7</h2>
      <ul>
        <li>
          Do not use `Headers` struct during init of HttpAgent for Node compatibility. Note: still
          supports use of Headers in application code
        </li>
        <li></li>
        <li>
          fix: finish all tasks before calling onSuccess auth callback in @dfinity/auth-client
        </li>
      </ul>
      <h2>Version 0.15.6</h2>
      <ul>
        <li>feat: retry failed `read_state` requests</li>
      </ul>
      <h2>Version 0.15.5</h2>
      <ul>
        <li>
          add support for WebAuthn level 3
          <a href="https://w3c.github.io/webauthn/#dom-publickeycredential-authenticatorattachment"
            >authenticatorAttachment</a
          >
        </li>
      </ul>
      <h2>Version 0.15.4</h2>
      <ul>
        <li>removes more circular dependencies in agent, actor, proxy, and pollingstrategy</li>
        <li>chore: updates distro for lint and prettier checks</li>
        <li>removes more circular dependencies in agent, actor, proxy, and pollingstrategy</li>
        <li>
          feat: adds keyType option for AuthClient, allowing users to specify whether to use an
          ed25519 or ECDSAKey. This is important for custom storage providers that can't store
          CryptoKey objects
        </li>
        <li>chore: removes a circular dependency on index for canisterStatus</li>
        <li>chore: documents usage of fetch and fetchOptions for HttpAgent</li>
      </ul>
      <h2>Version 0.15.3</h2>
      <ul>
        <li>reverts the X-IC-Request-ID header until we coordinate cors support with icx-proxy</li>
      </ul>
      <h2>Version 0.15.2</h2>
      <ul>
        <li>
          Corrects some dev dependencies incorrectly listed as dependencies in auth-client
          package.json
        </li>
        <li>
          introduces X-IC-Request-ID header to more easily identify retried requests. Also uses a
          standard Headers constructor to manage headers
        </li>
        <ul>
          Changes default stored key for auth-client to use ECDSAKey
          <li>Also updates the storage interface types to support CryptoKeyPair</li>
        </ul>
        <li>updates link to identity-secp256k1 in docs site</li>
      </ul>
      <h2>Version 0.15.1</h2>
      <ul>
        <li>fixes a package configuration issue with @dfinity/identity-secp256k1</li>
      </ul>
      <h2>Version 0.15.0</h2>
      <ul>
        <li>
          <em>Breaking change:</em> Moves Secp256k1KeyIdentity to its own package.
          <pre>@dfinity/identity-secp256k1</pre>
        </li>
        <li>
          <em>Breaking change:</em> Deprecates
          <pre>@dfinity/authentication</pre>
          . If you relied on the
          <pre>isDelegationValid</pre>
          check, it has been moved to
          <pre>@dfinity/identity</pre>
        </li>
        <li>
          Deprecates
          <pre>@dfinity/identity-ledgerhq</pre>
          . Use
          <pre>@zondax/ledger-icp</pre>
          instead.
        </li>
        <li>chore: links assets docs in index</li>
        <li>chore: sets up new size-limit job for packages, in preparation for CI</li>
      </ul>
      <h2>Version 0.14.1</h2>
      <ul>
        <li>
          feat: secp256k1 now supports a `fromSeedPhrase` method that will reproduce the same
          identity across agent-js, dfx, and quill
        </li>
        <li>chore: configures unpkg to use esmodules</li>
        <li>chore: removes unused lint shell script</li>
        <li>chore: adds js-sha256 dependency to principal</li>
        <li>
          bug: fixes idlemanager initializing - now either requires createOptions.identity or
          authClient.login to be called before starting idle timeout
        </li>
      </ul>
      <h2>Version 0.14.0</h2>
      <ul>
        <li>
          Adds retry logic to HttpAgent. By default, retries three times before throwing an error,
          to offer a more cohesive workflow
        </li>
        <li>Improves and truncates error messages in Candid</li>
        <li>fixes flaky tests for syncTime</li>
        <li>
          Adds a top-level <code>fetchCandid()</code> function which retrieves the Candid interface
          for a given canister id.
        </li>
        <li>chore: auth-client expose storage constant keys</li>
        <li>
          bug: auth-client resolves window.open issue in login function in safari due to async
          storage call
        </li>
        <li>
          New package: @dfinity/assets. This package provides an asset manager to manage assets on
          an assets canister.
        </li>
        <li>bug: auth-client storage wrapper returns after resolve to avoid idb to be recreated</li>
      </ul>
      <h2>Version 0.13.3</h2>
      <ul>
        <li>
          New package: @dfinity/bls-verify. This package provides a pure-js implementation of BLS
          verification using the miracl-core package. This can be used to polyfill BLS verification
          for agent-js, but it is notably very slow (~3s per verification). Optimization may be
          possible with a significant refactoring
        </li>
        <li>adds ability to polyfill bls verification in Certificate</li>
        <li>
          Auth Client moves key fallback generation to the create method instead of login and makes
          the _key non-nullable. This fixes a regression with async window.open behavior in Safari
        </li>
        <li>
          HttpAgent now offers a method to sync time with the replica, provided a specific canister.
          This can be used to set proper Expiry times when a device has fallen out of sync with the
          replica.
        </li>
        <li>
          Fixes a candid bug where when decoding, optional fields could be skipped if the data on
          the wire contains additional fields.
        </li>
      </ul>
      <h2>Version 0.13.2</h2>
      <ul>
        <li>auth-client avoids localstorage global and can be used in a web worker or nodejs</li>
        <li>bug: auth-client logout now awaits clearing storage</li>
      </ul>
      <h2>Version 0.13.1</h2>
      <ul>
        <li>fixes a bug with the localstorage migration strategy</li>
      </ul>
      <h2>Version 0.13.0</h2>
      <ul>
        <li>
          AuthClient now uses IndexedDb by default. To use localStorage, import LocalStorage
          provider and pass it during AuthClient.create().
        </li>
        <ul>
          <li>Also offers a generic Indexed Db keyval store, IdbKeyVal</li>
        </ul>
        <li>AuthClient migrates gracefully from localstorage to IDB when upgrading</li>
      </ul>
      <h2>Version 0.12.2</h2>
      <ul>
        <li>
          Support for the SubtleCrypto interface in @dfinity/identity using the new ECDSAKeyIdentity
        </li>
        <li>CanisterStatus no longer suppresses rootKey errors</li>
        <li>Readme's point to https://agent-js.icp.xyz</li>
      </ul>
      <h2>Version 0.12.1</h2>
      <ul>
        <li>Adds inline sourcemaps to packages</li>
        <li>
          Pulls lint out to a separate job now that Node 12 is failing with latest eslint
          dependencies
        </li>
        <li>Adds UTF-8 as an encoding option for CanisterStatus custom paths</li>
        <li>
          Adds a public method "createReadStateRequest" that creates the request for "readState".
        </li>
        <li>
          Add an extra parameter to "readState" to pass a created request. If this parameter is
          passed, the method does the request directly without creating a new one.
        </li>
        <li>
          Use the "createReadStateRequest" and the extra parameter when polling for the response to
          avoid signing requests during polling.
        </li>
        <li>
          Adds derivationOrigin to auth-client login to support the ability to login using the
          identity derived from a different origin. See
          <a
            href="https://github.com/dfinity/internet-identity/pull/724/files#diff-44c106928503ccfb1b3f09f02513578552f66b68dea01c5ec4bd2de858bbba1a"
            >proposed changes</a
          >
        </li>
      </ul>
      <h2>Version 0.12.0</h2>
      <ul>
        <li>
          Changed the certificate verification interface and fixed its logic. The public constructor
          is now static and asynchronous. There is no separate verification method, the check is
          done automatically in the constructor and newly also checks that the delegation is
          authoritative for the given canister ID, as required by the Internet Computer interface
          specification.
        </li>
      </ul>
      <h2>Version 0.11.2</h2>
      <ul>
        <li>
          Adds a default callback to the IdleManager that will refresh the page after clearing the
          storage
        </li>
        <li>
          Adds a new utility method,
          <pre>canisterStatus</pre>
          , to @agent/js. Canister status now allows you to query paths from the canister
          certificate with a simple interface, using the API from the<a
            href="https://internetcomputer.org/docs/current/references/ic-interface-spec#state-tree-canister-information"
            >interface specification</a
          ><br />
          Comes with nicely configured options for
          <pre>time</pre>
          ,
          <pre>controllers</pre>
          ,
          <pre>subnet</pre>
          ,
          <pre>module_hash</pre>
          , and
          <pre>candid</pre>
          . Additionally, has a utility for reading custom MetaData set using
          <a href="https://github.com/dfinity/ic-wasm">ic-wasm</a>, as well as generic custom paths
          in the format of ArrayBuffers.
        </li>
        <li>updates to package.json files for metadata in npm</li>
      </ul>
      <h2>Version 0.11.1</h2>
      <ul>
        <li>Fix for a corner case that could lead to incorrect decoding of record types.</li>
      </ul>
      <h2>Version 0.11.0</h2>
      <ul>
        <li>
          makeNonce now returns unique values. Previously only the first byte of the nonce was
          populated.
        </li>
        <li>
          Introduces IdleManager to the auth-client. You can now use it to detect when the user has
          been idle for a configurable amount of time, and then to register callbacks for the sake
          of logging the user out and prompting re-authentication. See the @dfinity/auth-client
          Readme for more details
        </li>
        <li>Reduces the maxTimeToLive default setting from 24 hours to 8</li>
        <li>
          Versioning tool now sets patch version to 0 for minor version updates, or patch and minor
          versions to 0 for major version updates
        </li>
        <li>Removes jest-expect-message, which was making test error messages less useful</li>
        <li>
          <p>
            HttpAgent now generates a nonce to ensure that calls are unique by default. If you want
            to opt out or provide your own nonce logic, you can now pass an option of
            <code>disableNonce: true</code>during the agent initialization.
          </p>
          <p>
            If you are currently using
            <code>agent.addTransform(makeNonceTransform())</code>
            , please note that you should remove that logic, or add the <code>disableNonce</code>
            option to your agent when upgrading.
          </p>
        </li>
      </ul>
      <h2>Version 0.10.3</h2>
      <ul>
        <li>
          Candid now allows optional records to be omitted. See
          https://github.com/dfinity/agent-js/issues/524
        </li>
        <li>
          In auth-client, login onSuccess callback and onError callback now supports async pattern.
        </li>
        <li>
          Updates npm dependencies to resolve warnings for typedoc and node-fetch. No runtime
          dependencies were affected.
        </li>
      </ul>
      <h2>Version 0.10.2</h2>
      <ul>
        <li>
          Security enhancement - adds a rewrite for urls to subdomains of
          <pre>*.ic0.app/api</pre>
          to
          <pre>ic0.app/api</pre>
        </li>
        <li>Improves error messages for when HttpAgent cannot infer fetch implementation</li>
      </ul>
      <h2>Version 0.10.1</h2>
      <ul>
        <li>
          Fix for the auth-client identity option and added JSDOC comment for the timeToLive option
        </li>
        <li>
          Sets the default Internet Identity expiration to 1 day for the authClient, up from 15
          minutes
        </li>
        <li>
          No longer checks instanceof Principal in @dfinity/agent, which should allow non-identical
          versions of packages to interoperate, as long as they share the same API
        </li>
      </ul>
      <h2>Version 0.10.0</h2>
      <ul>
        <li>Adds changelog for agent-js packages</li>
        <li>
          Buffer and Pipe refactor
          <ul>
            <li>
              In previous versions of dfinity packages, we relied on Buffer, a polyfilled version of
              the Node.js Buffer utility. In a significant refactor, we have removed all cases of
              this, along with Pipe and the nonstandard Blob packages, in favor of ArrayBuffer,
              Uint8Array, and DataView
            </li>
            <li>Utility methods such as <code>blobToUint8Array</code> have been removed.</li>
            <li>
              Interfaces that relied on Buffer and related packages have been updated to accept
              ArrayBuffer, and the type interfaces are updated to reflect this
            </li>
          </ul>
        </li>
        <li>
          Secp256k1 Support
          <ul>
            <li>
              Adds two new exports to @dfinity/identity - Secp256k1KeyIdentity and
              Secp256k1PublicKey
            </li>
            <li>
              API mirrors the ed25519 components, and relies on the
              <a href="https://www.npmjs.com/package/secp256k1">secp256k1</a> npm package for
              signing and verification.
            </li>
          </ul>
        </li>
      </ul>
    </section>
  </body>
</html><|MERGE_RESOLUTION|>--- conflicted
+++ resolved
@@ -12,11 +12,8 @@
     <section>
       <h2>Version x.x.x</h2>
       <ul>
-<<<<<<< HEAD
         <li>fix: adds npm run build to publish script</li>
-=======
         <li>chore: update Management Canister interface</li>
->>>>>>> e27648e6
         <li>feat: new CustomPath class, better docs, and deprecating metadata path type for CanisterStatus</li>
         <li>chore: adding new controller to snapshot for e2e canister status</li>
       </ul>
