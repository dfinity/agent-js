--- conflicted
+++ resolved
@@ -27,11 +27,11 @@
           Versioning tool now sets patch version to 0 for minor version updates, or patch and minor
           versions to 0 for major version updates
         </li>
-<<<<<<< HEAD
-        <li>Candid now allows decoding unknown values using IDL.Unknown as a type placeholder.</li>
-=======
         <li>Removes jest-expect-message, which was making test error messages less useful</li>
->>>>>>> 5b544e83
+        <li>
+          Candid now allows decoding values with unknown types using 'IDL.Unknown' as a type
+          placeholder.
+        </li>
       </ul>
       <h2>Version 0.10.3</h2>
       <ul>
