--- conflicted
+++ resolved
@@ -12,11 +12,8 @@
     <section>
       <h2>Version x.x.x</h2>
       <ul>
-<<<<<<< HEAD
         <li>removes more circular dependencies in agent, actor, proxy, and pollingstrategy</li>
-=======
         <li>chore: updates distro for lint and prettier checks</li>
->>>>>>> 46ce88a0
         <li>
           feat: adds keyType option for AuthClient, allowing users to specify whether to use an
           ed25519 or ECDSAKey. This is important for custom storage providers that can't store
