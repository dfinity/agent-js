<!DOCTYPE html>
<html lang="en">
  <head>
    <meta charset="UTF-8" />
    <meta http-equiv="X-UA-Compatible" content="IE=edge" />
    <meta name="viewport" content="width=device-width, initial-scale=1.0" />
    <title>Changelog</title>
  </head>
  <body>
    <h1>Agent-JS Changelog</h1>

    <section>
      <h2>Version x.x.x</h2>
      <ul>
<<<<<<< HEAD
        <li>feat: replaces `secp256k1` npm package with `@noble/curves`</li>
        <li>feat: enhances `.from` methods on public key classes to support unknown types, including PublicKey instances, ArrayBuffer-like objects, DER encoded public keys, and hex strings. Also introduces a new `bufFromBufLike` util</li>
=======
        <li>feat: introduces partial identities from public keys for authentication flows</li>
>>>>>>> ca161c8e
        <li>fix: honor disableIdle flag</li>
      </ul>
      <h2>Version 0.20.2</h2>
      <ul>
        <li>chore: lowering prettier version for CI</li>
        <li>fix: restoring localhost to list of known hosts</li>
      </ul>
      <h2>Version 0.20.1</h2>
      <ul>
        <li>feat: retry query signature verification in case cache is stale</li>
      </ul>
      <h2>Version 0.20.0</h2>
      <ul>
        <li>feat: uses expirable map for subnet keys in agent-js, with a timeout of 1 hour</li>
        <li>chore: cleanup for node 20 development in agent-js</li>
        <li>fix: canisterStatus returns full list of controllers</li>
        <ul>
          <strong>feat!: node signature verification</strong
          ><br />
          This feature includes additional changes in support of testing and releasing the feature:
          <br />
          <li>Mainnet e2e tests for queries and calls</li>
          <li>published counter canister</li>
          <li>
            New HttpAgent option - verifyQuerySignatures. Defaults to true, but allows you to opt
            out of verification. Useful for testing against older replica versions
          </li>
          <li>Introducing ed25519 logic to agent for validating node signatures</li>
          <li>Standardizing around @noble/curves instead of tweetnacl in @dfinity/identity</li>
          <li>
            new export - hashOfMap from agent, matching the naming used in the interface
            specification
          </li>
          <li>new unit tests</li>
          <li>new Verify export on ed25519 because why not</li>
        </ul>
        <li>Adds support for Uint8Arrays in Principal.from()</li>
        <li>
          feat: introduces ExpirableMap, a utility class that will return values up until a
          configured expiry
        </li>
        <li>
          chore: increases size limit for agent-js to allow for Ed25519 support for node key
          signature verification
        </li>
        <li>
          feat!: replaces disableNonce feature with useQueryNonces. Going forward, updates will use
          nonces, but queries and readstate calls will not. Queries and readsatate calls will use
          nonces if `useQueryNonces` is set to true
        </li>
        <li>feat: adds subnet metrics decoding to canisterStatus for `/subnet` path</li>
        <li>
          feat!: sets expiry to 1 minute less than the configured expiry, and then down to the
          nearest second. This matches existing behaviour, but adds the rounding
        </li>
        <li>
          chore: replaces use of localhost with 127.0.0.1 for better node 18 support. Also swaps
          Jest for vitest, runs mitm against mainnet, and updates some packages
        </li>
        <li>feat: retry logic will catch and retry for thrown errors</li>
        <li>
          feat!: adds certificate logic to decode subnet and node key paths from the hashtree.
          Changes the interface for `lookup_path` to allow returning a HashTree, but also constrains
          `lookup` response to an ArrayBuffer using a new `lookupResultToBuffer` export
        </li>
      </ul>
      <h2>Version 0.19.3</h2>
      <ul>
        <li>fix: Principal JSON is compatible with @dfinity/utils jsonReviver helper</li>
        <li>chore: npm audit</li>
        <li>feat: Principal class serializes to JSON</li>
        <li>
          feat: certificate checks validate that certificate time is not more than 5 minutes ahead
          of or behind system time.
        </li>
        <li>
          feat: two new `leb` decoding utils added to @dfinity/agent/utils/leb to make it simpler to
          decode leb values and time from a certificate tree
        </li>
        <li>chore: limit npm version to 9 in ci for compatibility with node 16</li>
        <li>
          Adds more helpful error message for when principal is undefined during actor creation
        </li>
      </ul>
      <h2>Version 0.19.2</h2>
      <ul>
        <li>
          fix: subdomains on icp0.io and ic0.app were incorrectly sending requests to icp-api and
          encountering CSP issues
        </li>
      </ul>
      <h2>Version 0.19.1</h2>
      <ul>
        <li>fix: default host logic fixed and tests added</li>
      </ul>
      <h2>Version 0.19.0</h2>
      <ul>
        <li>
          feat: replaces the `js-sha256` library with `@noble/hashes` due to a breaking bug in
          Chrome
        </li>
        <li>Fix: add `@dfinity/principal` as a peerDependency to `assets` and `candid`.</li>
        <li>
          Feat: HttpAgent now uses a default address of https://icp-api.io. Users will be warned for
          not setting a host, but the code will default to mainnet.
        </li>
        <li>
          Feat: use webcrypto or node crypto instead of Math.random for nonce generation if
          available
        </li>
      </ul>
      <h2>Version 0.18.1</h2>
      <ul>
        <li>fix: fix composite query in actor.ts</li>
        <li>
          fix: handle new update call errors (<a
            href="https://github.com/dfinity/interface-spec/pull/143"
            >IC-1462</a
          >)
        </li>
        <li>
          chore: updates engines in package.json and recommended node version for development in
          nvmrc to support node 18+
        </li>
        <li>chore: corrections to publishing docs</li>
        <li>
          fix: typo in JsonnableWebAuthnIdentitiy, breaking change that requires users to update
          their imports to JsonnableWebAuthnIdentity when this type is used
        </li>
        <li>
          fix: fix a bug in decoding service types, when function types come after the service type
          in the type table
        </li>
        <li>feat: support composite_query in candid</li>
        <li>
          fix: fix a bug in decoding service types, when function types come after the service type
          in the type table
        </li>
        <li>feat: include boundary node http details to query and update calls</li>
        <li>feat: adds method for actor creation that includes boundary node http details</li>
      </ul>
      <h2>Version 0.15.7</h2>
      <ul>
        <li>
          Do not use `Headers` struct during init of HttpAgent for Node compatibility. Note: still
          supports use of Headers in application code
        </li>
        <li></li>
        <li>
          fix: finish all tasks before calling onSuccess auth callback in @dfinity/auth-client
        </li>
      </ul>
      <h2>Version 0.15.6</h2>
      <ul>
        <li>feat: retry failed `read_state` requests</li>
      </ul>
      <h2>Version 0.15.5</h2>
      <ul>
        <li>
          add support for WebAuthn level 3
          <a href="https://w3c.github.io/webauthn/#dom-publickeycredential-authenticatorattachment"
            >authenticatorAttachment</a
          >
        </li>
      </ul>
      <h2>Version 0.15.4</h2>
      <ul>
        <li>removes more circular dependencies in agent, actor, proxy, and pollingstrategy</li>
        <li>chore: updates distro for lint and prettier checks</li>
        <li>removes more circular dependencies in agent, actor, proxy, and pollingstrategy</li>
        <li>
          feat: adds keyType option for AuthClient, allowing users to specify whether to use an
          ed25519 or ECDSAKey. This is important for custom storage providers that can't store
          CryptoKey objects
        </li>
        <li>chore: removes a circular dependency on index for canisterStatus</li>
        <li>chore: documents usage of fetch and fetchOptions for HttpAgent</li>
      </ul>
      <h2>Version 0.15.3</h2>
      <ul>
        <li>reverts the X-IC-Request-ID header until we coordinate cors support with icx-proxy</li>
      </ul>
      <h2>Version 0.15.2</h2>
      <ul>
        <li>
          Corrects some dev dependencies incorrectly listed as dependencies in auth-client
          package.json
        </li>
        <li>
          introduces X-IC-Request-ID header to more easily identify retried requests. Also uses a
          standard Headers constructor to manage headers
        </li>
        <ul>
          Changes default stored key for auth-client to use ECDSAKey
          <li>Also updates the storage interface types to support CryptoKeyPair</li>
        </ul>
        <li>updates link to identity-secp256k1 in docs site</li>
      </ul>
      <h2>Version 0.15.1</h2>
      <ul>
        <li>fixes a package configuration issue with @dfinity/identity-secp256k1</li>
      </ul>
      <h2>Version 0.15.0</h2>
      <ul>
        <li>
          <em>Breaking change:</em> Moves Secp256k1KeyIdentity to its own package.
          <pre>@dfinity/identity-secp256k1</pre>
        </li>
        <li>
          <em>Breaking change:</em> Deprecates
          <pre>@dfinity/authentication</pre>
          . If you relied on the
          <pre>isDelegationValid</pre>
          check, it has been moved to
          <pre>@dfinity/identity</pre>
        </li>
        <li>
          Deprecates
          <pre>@dfinity/identity-ledgerhq</pre>
          . Use
          <pre>@zondax/ledger-icp</pre>
          instead.
        </li>
        <li>chore: links assets docs in index</li>
        <li>chore: sets up new size-limit job for packages, in preparation for CI</li>
      </ul>
      <h2>Version 0.14.1</h2>
      <ul>
        <li>
          feat: secp256k1 now supports a `fromSeedPhrase` method that will reproduce the same
          identity across agent-js, dfx, and quill
        </li>
        <li>chore: configures unpkg to use esmodules</li>
        <li>chore: removes unused lint shell script</li>
        <li>chore: adds js-sha256 dependency to principal</li>
        <li>
          bug: fixes idlemanager initializing - now either requires createOptions.identity or
          authClient.login to be called before starting idle timeout
        </li>
      </ul>
      <h2>Version 0.14.0</h2>
      <ul>
        <li>
          Adds retry logic to HttpAgent. By default, retries three times before throwing an error,
          to offer a more cohesive workflow
        </li>
        <li>Improves and truncates error messages in Candid</li>
        <li>fixes flaky tests for syncTime</li>
        <li>
          Adds a top-level <code>fetchCandid()</code> function which retrieves the Candid interface
          for a given canister id.
        </li>
        <li>chore: auth-client expose storage constant keys</li>
        <li>
          bug: auth-client resolves window.open issue in login function in safari due to async
          storage call
        </li>
        <li>
          New package: @dfinity/assets. This package provides an asset manager to manage assets on
          an assets canister.
        </li>
        <li>bug: auth-client storage wrapper returns after resolve to avoid idb to be recreated</li>
      </ul>
      <h2>Version 0.13.3</h2>
      <ul>
        <li>
          New package: @dfinity/bls-verify. This package provides a pure-js implementation of BLS
          verification using the miracl-core package. This can be used to polyfill BLS verification
          for agent-js, but it is notably very slow (~3s per verification). Optimization may be
          possible with a significant refactoring
        </li>
        <li>adds ability to polyfill bls verification in Certificate</li>
        <li>
          Auth Client moves key fallback generation to the create method instead of login and makes
          the _key non-nullable. This fixes a regression with async window.open behavior in Safari
        </li>
        <li>
          HttpAgent now offers a method to sync time with the replica, provided a specific canister.
          This can be used to set proper Expiry times when a device has fallen out of sync with the
          replica.
        </li>
        <li>
          Fixes a candid bug where when decoding, optional fields could be skipped if the data on
          the wire contains additional fields.
        </li>
      </ul>
      <h2>Version 0.13.2</h2>
      <ul>
        <li>auth-client avoids localstorage global and can be used in a web worker or nodejs</li>
        <li>bug: auth-client logout now awaits clearing storage</li>
      </ul>
      <h2>Version 0.13.1</h2>
      <ul>
        <li>fixes a bug with the localstorage migration strategy</li>
      </ul>
      <h2>Version 0.13.0</h2>
      <ul>
        <li>
          AuthClient now uses IndexedDb by default. To use localStorage, import LocalStorage
          provider and pass it during AuthClient.create().
        </li>
        <ul>
          <li>Also offers a generic Indexed Db keyval store, IdbKeyVal</li>
        </ul>
        <li>AuthClient migrates gracefully from localstorage to IDB when upgrading</li>
      </ul>
      <h2>Version 0.12.2</h2>
      <ul>
        <li>
          Support for the SubtleCrypto interface in @dfinity/identity using the new ECDSAKeyIdentity
        </li>
        <li>CanisterStatus no longer suppresses rootKey errors</li>
        <li>Readme's point to https://agent-js.icp.xyz</li>
      </ul>
      <h2>Version 0.12.1</h2>
      <ul>
        <li>Adds inline sourcemaps to packages</li>
        <li>
          Pulls lint out to a separate job now that Node 12 is failing with latest eslint
          dependencies
        </li>
        <li>Adds UTF-8 as an encoding option for CanisterStatus custom paths</li>
        <li>
          Adds a public method "createReadStateRequest" that creates the request for "readState".
        </li>
        <li>
          Add an extra parameter to "readState" to pass a created request. If this parameter is
          passed, the method does the request directly without creating a new one.
        </li>
        <li>
          Use the "createReadStateRequest" and the extra parameter when polling for the response to
          avoid signing requests during polling.
        </li>
        <li>
          Adds derivationOrigin to auth-client login to support the ability to login using the
          identity derived from a different origin. See
          <a
            href="https://github.com/dfinity/internet-identity/pull/724/files#diff-44c106928503ccfb1b3f09f02513578552f66b68dea01c5ec4bd2de858bbba1a"
            >proposed changes</a
          >
        </li>
      </ul>
      <h2>Version 0.12.0</h2>
      <ul>
        <li>
          Changed the certificate verification interface and fixed its logic. The public constructor
          is now static and asynchronous. There is no separate verification method, the check is
          done automatically in the constructor and newly also checks that the delegation is
          authoritative for the given canister ID, as required by the Internet Computer interface
          specification.
        </li>
      </ul>
      <h2>Version 0.11.2</h2>
      <ul>
        <li>
          Adds a default callback to the IdleManager that will refresh the page after clearing the
          storage
        </li>
        <li>
          Adds a new utility method,
          <pre>canisterStatus</pre>
          , to @agent/js. Canister status now allows you to query paths from the canister
          certificate with a simple interface, using the API from the<a
            href="https://internetcomputer.org/docs/current/references/ic-interface-spec#state-tree-canister-information"
            >interface specification</a
          ><br />
          Comes with nicely configured options for
          <pre>time</pre>
          ,
          <pre>controllers</pre>
          ,
          <pre>subnet</pre>
          ,
          <pre>module_hash</pre>
          , and
          <pre>candid</pre>
          . Additionally, has a utility for reading custom MetaData set using
          <a href="https://github.com/dfinity/ic-wasm">ic-wasm</a>, as well as generic custom paths
          in the format of ArrayBuffers.
        </li>
        <li>updates to package.json files for metadata in npm</li>
      </ul>
      <h2>Version 0.11.1</h2>
      <ul>
        <li>Fix for a corner case that could lead to incorrect decoding of record types.</li>
      </ul>
      <h2>Version 0.11.0</h2>
      <ul>
        <li>
          makeNonce now returns unique values. Previously only the first byte of the nonce was
          populated.
        </li>
        <li>
          Introduces IdleManager to the auth-client. You can now use it to detect when the user has
          been idle for a configurable amount of time, and then to register callbacks for the sake
          of logging the user out and prompting re-authentication. See the @dfinity/auth-client
          Readme for more details
        </li>
        <li>Reduces the maxTimeToLive default setting from 24 hours to 8</li>
        <li>
          Versioning tool now sets patch version to 0 for minor version updates, or patch and minor
          versions to 0 for major version updates
        </li>
        <li>Removes jest-expect-message, which was making test error messages less useful</li>
        <li>
          <p>
            HttpAgent now generates a nonce to ensure that calls are unique by default. If you want
            to opt out or provide your own nonce logic, you can now pass an option of
            <code>disableNonce: true</code>during the agent initialization.
          </p>
          <p>
            If you are currently using
            <code>agent.addTransform(makeNonceTransform())</code>
            , please note that you should remove that logic, or add the <code>disableNonce</code>
            option to your agent when upgrading.
          </p>
        </li>
      </ul>
      <h2>Version 0.10.3</h2>
      <ul>
        <li>
          Candid now allows optional records to be omitted. See
          https://github.com/dfinity/agent-js/issues/524
        </li>
        <li>
          In auth-client, login onSuccess callback and onError callback now supports async pattern.
        </li>
        <li>
          Updates npm dependencies to resolve warnings for typedoc and node-fetch. No runtime
          dependencies were affected.
        </li>
      </ul>
      <h2>Version 0.10.2</h2>
      <ul>
        <li>
          Security enhancement - adds a rewrite for urls to subdomains of
          <pre>*.ic0.app/api</pre>
          to
          <pre>ic0.app/api</pre>
        </li>
        <li>Improves error messages for when HttpAgent cannot infer fetch implementation</li>
      </ul>
      <h2>Version 0.10.1</h2>
      <ul>
        <li>
          Fix for the auth-client identity option and added JSDOC comment for the timeToLive option
        </li>
        <li>
          Sets the default Internet Identity expiration to 1 day for the authClient, up from 15
          minutes
        </li>
        <li>
          No longer checks instanceof Principal in @dfinity/agent, which should allow non-identical
          versions of packages to interoperate, as long as they share the same API
        </li>
      </ul>
      <h2>Version 0.10.0</h2>
      <ul>
        <li>Adds changelog for agent-js packages</li>
        <li>
          Buffer and Pipe refactor
          <ul>
            <li>
              In previous versions of dfinity packages, we relied on Buffer, a polyfilled version of
              the Node.js Buffer utility. In a significant refactor, we have removed all cases of
              this, along with Pipe and the nonstandard Blob packages, in favor of ArrayBuffer,
              Uint8Array, and DataView
            </li>
            <li>Utility methods such as <code>blobToUint8Array</code> have been removed.</li>
            <li>
              Interfaces that relied on Buffer and related packages have been updated to accept
              ArrayBuffer, and the type interfaces are updated to reflect this
            </li>
          </ul>
        </li>
        <li>
          Secp256k1 Support
          <ul>
            <li>
              Adds two new exports to @dfinity/identity - Secp256k1KeyIdentity and
              Secp256k1PublicKey
            </li>
            <li>
              API mirrors the ed25519 components, and relies on the
              <a href="https://www.npmjs.com/package/secp256k1">secp256k1</a> npm package for
              signing and verification.
            </li>
          </ul>
        </li>
      </ul>
    </section>
  </body>
</html><|MERGE_RESOLUTION|>--- conflicted
+++ resolved
@@ -12,12 +12,9 @@
     <section>
       <h2>Version x.x.x</h2>
       <ul>
-<<<<<<< HEAD
         <li>feat: replaces `secp256k1` npm package with `@noble/curves`</li>
         <li>feat: enhances `.from` methods on public key classes to support unknown types, including PublicKey instances, ArrayBuffer-like objects, DER encoded public keys, and hex strings. Also introduces a new `bufFromBufLike` util</li>
-=======
         <li>feat: introduces partial identities from public keys for authentication flows</li>
->>>>>>> ca161c8e
         <li>fix: honor disableIdle flag</li>
       </ul>
       <h2>Version 0.20.2</h2>
