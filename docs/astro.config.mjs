--- conflicted
+++ resolved
@@ -32,16 +32,11 @@
           baseDir: packagesDir,
           typeDoc: {
             exclude: [
-<<<<<<< HEAD
-              '../packages/core',
-              '../packages/migrate',
-              '../packages/assets',
-              '../packages/auth-client',
-              '../packages/use-auth-client',
-=======
               `${packagesDir}/core`,
               `${packagesDir}/migrate`,
->>>>>>> ccf90d36
+              `${packagesDir}/assets`,
+              `${packagesDir}/auth-client`,
+              `${packagesDir}/use-auth-client`,
             ],
           },
           frontmatter: {
