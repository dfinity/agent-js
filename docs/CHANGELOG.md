# Changelog


## [Unreleased]

## [2.4.1] - 2025-04-10

### Changed

<<<<<<< HEAD
- feat!: removes the unused `defaultAgent` global concept and the `getDefaultAgent` function. The `HttpAgent` constructor is now the only way to create an agent.
- feat!: removes the `ProxyAgent` class.
=======
- fix: fixes a bug in Ed25519KeyIdentity `toRaw` where the output was not an ArrayBuffer
- test: fixes e2e tests for compatibility with dfx 0.26.0 and `pocket-ic` by querying for the `default_effective_canister_id` before calling the management canister
>>>>>>> fe13fa7e
- fix: fixes a bug in the Ed25519KeyIdentity verify implementation where the argument order was incorrect
- fix: fixes a bug in the `Principal` library where the management canister id util was incorrectly importing using `fromHex`
- feat: change auth-client's default identity provider url

## [2.4.0] - 2025-03-24

### Changed

- chore: changes trap e2e test to check for the response "trapping". Resolves a discrepancy with the replica response introduced in dfx 0.25.1
- fix:  Bring Candid decoding of `opt` types up to Candid spec:
  In particular, when decoding at an `opt` type:
  - If the wire type is an `opt` type, decode its payload at the expected content type
    (as before).
  - Allow decoding `null` wire type as IDL value `null` (i.e. JS `[]`).
  - Allow decoding of value of `reserved` wire type, defaulting to IDL value `null` (i.e. JS `[]`).
  - Allow decoding of wider variant type on the wire at narrower expected variant type,
    provided the decoded value is valid at the expected variant type. Otherwise, default to `null` (i.e. JS `[]`).
  - Otherwise:
    - If the expected content type is `null` or `reserved` or (nested) `opt`, return IDL value `null` (i.e. JS `[]`).
    - The expected content type is neither `null`, `reserved` or nested `opt`:
      allow decoding of the non-optioned value `v` as `opt v` (JS `[v*]`) if compatible with
      the expected content type; if incompatible, return IDL value `null` (JS `[]`).

### Added

- feat: refactor nonce logic to prioritize options and ensure compatibility with ArrayBuffer and Uint8Array
- test: added e2e test for CanisterStatus requesting a subnet path, as a reference for getting the subnet id of a given canister id

## [2.3.0] - 2025-02-07

### Added

- shouldFetchRootKey option added to `HttpAgent` constructor
- ci: adds BOT_APPROVED_FILES config

### Changed

- feat: HttpAgent uses anonymous identity to make syncTime call, which can allow readState calls to work beyond 5 minutes
- chore: bumps .nvmrc and nodejs version in CI to 22
- HttpAgent now awaits fetching rootkey before making network calls if `shouldFetchRootKey` is set
- chore: npm audit fixes
- feat: enhanced details in agent call, query, and read_state errors
  - error now includes hex encoded response, requestId, sender_pubkey, and sender_sig in addition to message for improved debugging process

## [2.2.1] - 2025-02-07

### Changed

- fix: reverts read_state polling expiry changes due to mismatched signature introduced in 2.1.3. Polling will re-use the original request as before, up to the point where the request expires

## [2.2.0] - 2024-12-12

### Added

- fix: `target_canister` is used only for `install_chunked_code` of management canister, complying with internet computer specification
- feat: Add support for effective target canister ID in management canister calls.

### Changed

- chore: pins nanoid dev dependency version to override warning
- chore: Removes warning that users found unhelpful, when a message originates from other sources than the identity provider in `AuthClient` during authentication. 
- chore: fixes typo in DelegationIdentity jsdoc comment
- chore: Removes warning that users found unhelpful, when a message originates from other sources than the identity provider in `AuthClient` during authentication.
- fix: Make pollForResponse typesafe to avoid exceptions from unknown requests

## [2.1.3] - 2024-10-23

### Added

- feat: allow for setting HttpAgent ingress expiry using `ingressExpiryInMinutes` option

- feat: improved assertion options for agent errors using `prototype`, `name`, and `instanceof`

### Changed

- test: automatically deploys trap canister if it doesn't exist yet during e2e
- fix: handle v3 traps correctly, pulling the reject_code and message from the certificate in the error response like v2.
Example trap error message:
```txt
AgentError: Call failed:
  Canister: hbrpn-74aaa-aaaaa-qaaxq-cai
  Method: Throw (update)
  "Request ID": "ae107dfd7c9be168a8ebc122d904900a95e3f15312111d9e0c08f136573c5f13"
  "Error code": "IC0406"
  "Reject code": "4"
  "Reject message": "foo"
```
- feat: the `UpdateCallRejected` error now exposes  `reject_code: ReplicaRejectCode`, `reject_message: string`, and `error_code?: string` properties directly on the error object.
- fix: recalculates body to use a fresh `Expiry` when polling for `read_state` requests. This prevents the request from exceeding the `maximum_ingress_expiry` when the replica is slow to respond.

## [2.1.2] - 2024-09-30
- fix: revert https://github.com/dfinity/agent-js/pull/923 allow option to set agent replica time

## [2.1.1] - 2024-09-13

### Added

- fix: support for headers during upload with `@dfinity/assets`

## [2.1.0] - 2024-09-12

### Added

- chore: awaits prettier formatting in release automation
- feat: expose inner certificate in `Certificate` for inspection or use in raw calls. `Certificate.cert` is now a public property
- feat: allow creation of multiple Actors in `useAuthClient` by passing a record to `actorOptions` with the actor name as the key, and `CreateActorOptions` as the value
- feat: sync_call support in HttpAgent and Actor
  - Skips polling if the sync call succeeds and provides a certificate
  - Falls back to v2 api if the v3 endpoint 404's
  - Adds certificate to SubmitResponse endpoint
  - adds callSync option to `HttpAgent.call`, which defaults to `true`
- feat: management canister interface updates for schnorr signatures
- feat: ensure that identity-secp256k1 seed phrase must produce a 64 byte seed
- docs: documentation and metadata for use-auth-client
- feat: adds optional `rootKey` to `HttpAgentOptions` to allow for a custom root key to be used for verifying signatures from other networks
- chore: npm audit bumping micromatch
- feat: exports polling utilities from `@dfinity/agent` for use in other packages
  - `pollForResponse` now uses the default strategy by default
  - Updated the `bls-verify` jsdoc comment to accurately reflect that the default strategy now uses @noble/curves
- docs: clarifies meaning of `effectiveCanisterId` in `CallOptions`

### Changed

- feat: adds management canister support for canister snapshots
- feat: replaces hdkey and bip32 implementations with `@scure/bip39` and `@scure/bip32` due to vulnerability and lack of maintenance for `elliptic`
- chore: bumps dev dependency versions to remove warnings
- chore: addresses eslint errors uncovered by bumping eslint version

## [2.0.0] - 2024-07-16

### Changed

- fix: passing `request` correctly during pollForResponse `Processing` status
  - credit: [Senior Joinu](https://forum.dfinity.org/t/timestamp-failed-to-pass-the-watermark-after-retrying-the-configured-3-times/29180/11?)
- ci: removing headless browser tests pending a rewrite
- ci: changing token for creating release

### Added

- test: adding test for backwards compatibility with actor for v1 agents
- feat!: deprecate `HttpAgent` constructor in favor of new `create` and `createSync` methods.
  - `create` is async and returns a promise. It will sync time with the replica and fetch the root key if the host is not `https://icp-api.io`
  - Replaces `source` option with a `from` and `fromSync` methods, similar to `Principal.from`


## [1.4.0] - 2024-06-17

### Added

- feat!: add support for proof of absence in Certificate lookups
- feat: `update-management-idl` automation to update the management canister IDL in `@dfinity/agent`

### Changed

- fix: ObservableLog no longer extends Function and class instance can no longer be called. Fixes an issue when running in a browser extension context.
- feat!: ObservableLog's `log` method is renamed to `print` to avoind calling `log.log`.
- chore: update management canister interface with latest bitcoin features
- fix: publish script will correctly update the `package-lock.json` file with the correct dependencies when making a new release
- chore: updates agent error response to read "Gateway returns error" instead of "Server"`
- chore: updates dfinity/conventional-pr-title-action to v4.0.0
- chore: updates dfinity/conventional-pr-title-action to v3.2.0

## [1.3.0] - 2024-05-01

### Added

- docs: adds instructions on how to run unit and e2e tests to the README
- chore: adds required `npm audit` check to PRs
- new `HttpAgent` option: `backoffStrategy` - allows you to set a custom delay strategy for retries. The default is a newly exported `exponentialBackoff`, but you can pass your own function to customize the delay between retries.

### Changed

- chore: upgrades github actions to v4
- fix: retry logic now includes delays with exponential backoff matching the dfx strategy. Retries should no longer happen too quickly for the replica to catch up.

## [1.2.1] - 2024-04-25

### Added

- feat: make `IdbStorage` `get/set` methods generic
- chore: add context to errors thrown when failing to decode CBOR values.
- chore: replaces global npm install with setup-node for size-limit action

## [1.2.0] - 2024-03-25

### Added

* feat: adds support for verified queries against management canister
  * includes support for `fetch_canister_logs` in the actor provided by `getManagementCanister`
  * also includes support for bitcoin queries

Logging

```ts
// Agent should not use an anonymous identity for this call, and should ideally be a canister controller
const management = await getManagementCanister({ agent });
const logs = await management.fetch_canister_logs({ canister_id: canisterId });
```

Bitcoin

```ts
// For now, the verifyQuerySignatures option must be set to false
const agent = await makeAgent({ host: 'https://icp-api.io', verifyQuerySignatures: false });
const management = getManagementCanister({
    agent
});

const result = await management.bitcoin_get_balance_query({
    address: 'bc1qxy2kgdygjrsqtzq2n0yrf2493p83kkfjhx0wlh',
    network: { mainnet: null },
    min_confirmations: [6],
});
```

### Changed

* chore: npm audit fix
* feat!: support for restricting II auth methods
    * New login option: `allowPinAuthentication?: boolean;`
    * Response from II includes `authnMethod: 'passkey' | 'pin' | 'recovery';`
    * OnSuccess now optionally passes the message directly from the IDP provider
    * Support for arbitrary login values passed to IDP through `customValues` option
* fix: pads date numbers in changelog automation. E.G. 2024-3-1 -> 2024-03-01

* feat: allow passing `DBCreateOptions` to `IdbStorage` constructor
* updated management canister interface

## [1.1.1] - 2024-03-19

* fix: work around `PublicKeyCredential` not being enumerable

## [1.1.0] - 2024-03-18

### Added

* feat: adds `fromPem` method for `identity-secp256k1`
* feat: HttpAgent tracks a watermark from the latest readState call. Queries with signatures made before the watermark will be automatically retried, and rejected if they are still behind.
* fix: remove `ArrrayBuffer` checks from `WebAuthnIdentity` to resolve issues with the Bitwarden password manager

## [1.0.1] - 2024-02-20

### Changed

*   fix: `Ed25519KeyIdentity` was not generating unique identities when no seed was provided. This issue was introduced in `v0.20.0-beta.0`. If your code was affected please upgrade to `>=1.0.1`
*   chore: export `AuthClientStorage` to aid with custom implementations

## [1.0.0]

### Added

- feat: new `CustomPath` class, better docs, and deprecating metadata path type for `CanisterStatus`

### Changed

*   chore: npm audit fix
*   fix: adds npm run build to publish script
*   chore: update Management Canister interface
*   feat: new `CustomPath` class, better docs, and deprecating metadata path type for `CanisterStatus`
*   chore: adding new controller to snapshot for e2e canister status

## [0.21.4]

### Changed

*   fix: edit to the post-release script
*   fix: export partial identity from index of @dfinity/identity
*   chore: npm update & bumping jest-environment-jsdom
*   feat: release automation changes
*   fix: distinguish remote dev environments from known hosts

## [0.21.0]

### Added

*   feat: introduces `ObservableLog` to `HttpAgent`. Allows subscribers to be notified of events from the agent without sending them directly to the console
*   feat: enhances `.from` methods on public key classes to support unknown types, including PublicKey instances, ArrayBuffer-like objects, DER encoded public keys, and hex strings. Also introduces a new `bufFromBufLike` util

### Changed

*   chore: exporting http errors
*   chore: cleaning up lint warnings
*   chore: cleans up github actions linting warnings
*   feat: replaces `secp256k1` npm package with `@noble/curves`
*   feat: introduces partial identities from public keys for authentication flows
*   fix: honor disableIdle flag
*   fix: add `github.dev` and `gitpod.io` to known hosts

## [0.20.2]

### Changed

*   chore: lowering prettier version for CI
*   fix: restoring localhost to list of known hosts

## [0.20.1]

### Changed

*   feat: retry query signature verification in case cache is stale

## [0.20.0]

### Added

*   feat: uses expirable map for subnet keys in `agent-js`, with a timeout of 1 hour
*   **feat!: node signature verification**
This feature includes additional changes in support of testing and releasing the feature:
    *   Mainnet e2e tests for queries and calls
    *   published counter canister
    *   New `HttpAgent` option - `verifyQuerySignatures`. Defaults to true, but allows you to opt out of verification. Useful for testing against older replica versions
    *   Introducing `ed25519` logic to agent for validating node signatures
    *   Standardizing around `@noble/curves` instead of tweetnacl in `@dfinity/identity`
    *   new export - hashOfMap from agent, matching the naming used in the interface specification
    *   new unit tests
    *   new Verify export on ed25519 because why not
    *   Adds support for `Uint8Arrays` in `Principal.from()`
    *   feat: introduces `ExpirableMap`, a utility class that will return values up until a configured expiry
    *   chore: increases size limit for `agent-js` to allow for `Ed25519` support for node key signature verification
    *   feat!: replaces `disableNonce` feature with `useQueryNonces`. Going forward, updates will use nonces, but queries and readstate calls will not. Queries and readsatate calls will use nonces if `useQueryNonces` is set to true
    *   feat: adds subnet metrics decoding to canisterStatus for `/subnet` path
    *   feat!: sets expiry to 1 minute less than the configured expiry, and then down to the nearest second. This matches existing behaviour, but adds the rounding

### Changed

*   chore: cleanup for node 20 development in `agent-js`
*   fix: `canisterStatus` returns full list of controllers
*   chore: replaces use of `localhost` with `127.0.0.1`for better node 18 support. Also swaps Jest for vitest, runs mitm against mainnet, and updates some packages
*   feat: retry logic will catch and retry for thrown errors
*   feat!: adds certificate logic to decode subnet and node key paths from the hashtree. Changes the interface for `lookup\_path` to allow returning a `HashTree`, but also constrains `lookup` response to an `ArrayBuffer` using a new `lookupResultToBuffer` export

## [0.19.3]

### Changed

*   fix: `Principal` JSON is compatible with `@dfinity/utils ``jsonReviver` helper
*   chore: npm audit
*   feat: `Principal` class serializes to JSON
*   feat: certificate checks validate that certificate time is not more than 5 minutes ahead of or behind system time.
*   feat: two new `leb` decoding utils added to `@dfinity/agent/utils/leb` to make it simpler to decode leb values and time from a certificate tree
*   chore: limit npm version to 9 in ci for compatibility with node 16
*   Adds more helpful error message for when principal is undefined during actor creation

## [0.19.2]

### Changed

*   fix: subdomains on `icp0.io` and `ic0.app` were incorrectly sending requests to `icp-api` and encountering CSP issues

## [0.19.1]

### Changed

*   fix: default host logic fixed and tests added

## [0.19.0]

### Changed

*   feat: replaces the `js-sha256` library with `@noble/hashes` due to a breaking bug in Chrome
*   Fix: add `@dfinity/principal` as a peerDependency to `assets` and `candid`.
*   Feat: `HttpAgent` now uses a default address of https://icp-api.io. Users will be warned for not setting a host, but the code will default to mainnet.
*   Feat: use webcrypto or node crypto instead of Math.random for nonce generation if available

## [0.18.1]

### Changed

*   fix: fix composite query in actor.ts
*   fix: handle new update call errors ([IC-1462](https://github.com/dfinity/interface-spec/pull/143))
*   chore: updates engines in package.json and recommended node version for development in nvmrc to support node 18+
*   chore: corrections to publishing docs
*   fix: typo in `JsonnableWebAuthnIdentitiy`, breaking change that requires users to update their imports to `JsonnableWebAuthnIdentity` when this type is used
*   fix: fix a bug in decoding service types, when function types come after the service type in the type table
*   feat: support `composite_query` in candid
*   fix: fix a bug in decoding service types, when function types come after the service type in the type table
*   feat: include boundary node http details to query and update calls
*   feat: adds method for actor creation that includes boundary node http details

## [0.15.7]

### Changed

*   Do not use `Headers` struct during init of HttpAgent for Node compatibility. Note: still supports use of Headers in application code

*   fix: finish all tasks before calling onSuccess auth callback in `@dfinity/auth-client`

## [0.15.6]

### Changed

*   feat: retry failed `read\_state` requests

## [0.15.5]

### Changed

*   add support for WebAuthn level 3 [authenticatorAttachment](https://w3c.github.io/webauthn/#dom-publickeycredential-authenticatorattachment)

## [0.15.4]

### Changed

*   removes more circular dependencies in agent, actor, proxy, and pollingstrategy
*   chore: updates distro for lint and prettier checks
*   removes more circular dependencies in agent, actor, proxy, and pollingstrategy
*   feat: adds keyType option for `AuthClient`, allowing users to specify whether to use an `ed25519` or `ECDSAKey`. This is important for custom storage providers that can't store `CryptoKey` objects
*   chore: removes a circular dependency on index for canisterStatus
*   chore: documents usage of fetch and fetchOptions for `HttpAgent`

## [0.15.3]

### Changed

*   reverts the `X-IC-Request-ID header` until we coordinate cors support with icx-proxy

## [0.15.2]

### Changed

*   Corrects some dev dependencies incorrectly listed as dependencies in `auth-client` package.json
*   introduces `X-IC-Request-ID header` to more easily identify retried requests. Also uses a standard Headers constructor to manage headers

Changes default stored key for `auth-client` to use ECDSAKey*   Also updates the storage interface types to support `CryptoKeyPair`

*   updates link to `identity-secp256k1` in docs site

## [0.15.1]

### Changed

*   fixes a package configuration issue with `@dfinity/identity-secp256k1`

## [0.15.0]

### Changed

*   _Breaking change:_ Moves `Secp256k1KeyIdentity` to its own package. `@dfinity/identity-secp256k1`
*   _Breaking change:_ Deprecates `@dfinity/authentication`. If you relied on the `isDelegationValid` check, it has been moved to `@dfinity/identity`

*   Deprecates `@dfinity/identity-ledgerhq`. Use `@zondax/ledger-icp` instead.
*   chore: links assets docs in index
*   chore: sets up new size-limit job for packages, in preparation for CI

## [0.14.1]

### Changed

*   feat: `secp256k1` now supports a `fromSeedPhrase` method that will reproduce the same identity across `agent-js`, `dfx`, and `quill`
*   chore: configures `unpkg` to use esmodules
*   chore: removes unused lint shell script
*   chore: adds `js-sha256` dependency to principal
*   bug: fixes idlemanager initializing - now either requires `createOptions.identity` or `authClient.login` to be called before starting idle timeout

## [0.14.0]

### Changed

*   feat: strips out bitcoin query methods from management canister IDL
*   Adds retry logic to `HttpAgent`. By default, retries three times before throwing an error, to offer a more cohesive workflow
*   Improves and truncates error messages in Candid
*   fixes flaky tests for syncTime
*   Adds a top-level `fetchCandid()` function which retrieves the Candid interface for a given canister id.
*   chore: `auth-client` expose storage constant keys
*   bug: `auth-client` resolves window.open issue in login function in safari due to async storage call
*   New package: @dfinity/assets. This package provides an asset manager to manage assets on an assets canister.
*   bug: `auth-client` storage wrapper returns after resolve to avoid idb to be recreated

## [0.13.3]

### Changed

*   New package: `@dfinity/bls-verify`. This package provides a pure-js implementation of BLS verification using the `miracl-core` package. This can be used to polyfill BLS verification for `agent-js`, but it is notably very slow (~3s per verification). Optimization may be possible with a significant refactoring
*   adds ability to polyfill bls verification in Certificate
*   Auth Client moves key fallback generation to the create method instead of login and makes the `\_key` non-nullable. This fixes a regression with async window.open behavior in Safari
*   `HttpAgent` now offers a method to sync time with the replica, provided a specific canister. This can be used to set proper `Expiry` times when a device has fallen out of sync with the replica.
*   Fixes a candid bug where when decoding, optional fields could be skipped if the data on the wire contains additional fields.

## [0.13.2]

### Changed

*   `auth-client` avoids localstorage global and can be used in a web worker or nodejs
*   bug: `auth-client` logout now awaits clearing storage

## [0.13.1]

### Changed

*   fixes a bug with the localstorage migration strategy

## [0.13.0]

### Changed

*   AuthClient now uses `IndexedDb` by default. To use localStorage, import LocalStorage provider and pass it during `AuthClient.create()`.

*   Also offers a generic `IndexedDb` keyval store, `IdbKeyVal`

*   `AuthClient` migrates gracefully from localstorage to IDB when upgrading

## [0.12.2]

### Changed

*   Support for the `SubtleCrypto` interface in `@dfinity/identity` using the new `ECDSAKeyIdentity`
*   `CanisterStatus` no longer suppresses rootKey errors
*   Readme's point to https://agent-js.icp.xyz

## [0.12.1]

### Changed

*   Adds inline sourcemaps to packages
*   Pulls lint out to a separate job now that Node 12 is failing with latest eslint dependencies
*   Adds `UTF-8` as an encoding option for `CanisterStatus` custom paths
*   Adds a public method `createReadStateRequest` that creates the request for `readState`.
*   Add an extra parameter to `readState` to pass a created request. If this parameter is passed, the method does the request directly without creating a new one.
*   Use the `createReadStateRequest` and the extra parameter when polling for the response to avoid signing requests during polling.
*   Adds `derivationOrigin` to `auth-client` login to support the ability to login using the identity derived from a different origin. See [proposed changes](https://github.com/dfinity/internet-identity/pull/724/files#diff-44c106928503ccfb1b3f09f02513578552f66b68dea01c5ec4bd2de858bbba1a)

## [0.12.0]

### Changed

*   Changed the certificate verification interface and fixed its logic. The public constructor is now static and asynchronous. There is no separate verification method, the check is done automatically in the constructor and newly also checks that the delegation is authoritative for the given canister ID, as required by the Internet Computer interface specification.

## [0.11.2]

### Changed

*   Adds a default callback to the `IdleManager` that will refresh the page after clearing the storage
*   Adds a new utility method, `canisterStatus`, to `agent-js`. Canister status now allows you to query paths from the canister certificate with a simple interface, using the API from the[interface specification](https://internetcomputer.org/docs/current/references/ic-interface-spec#state-tree-canister-information)
    Comes with nicely configured options for

    `time`, `controllers`, `subnet`, `module_hash`, `candid`. Additionally, has a utility for reading custom MetaData set using [ic-wasm](https://github.com/dfinity/ic-wasm), as well as generic custom paths in the format of ArrayBuffers.
*   updates to package.json files for metadata in npm

## [0.11.1]

### Changed

*   Fix for a corner case that could lead to incorrect decoding of record types.

## [0.11.0]

### Changed

*   makeNonce now returns unique values. Previously only the first byte of the nonce was populated.
*   Introduces `IdleManager` to the `auth-client`. You can now use it to detect when the user has been idle for a configurable amount of time, and then to register callbacks for the sake of logging the user out and prompting re-authentication. See the `@dfinity/auth-client` Readme for more details
*   Reduces the `maxTimeToLive` default setting from 24 hours to 8
*   Versioning tool now sets patch version to 0 for minor version updates, or patch and minor versions to 0 for major version updates
*   Removes jest-expect-message, which was making test error messages less useful
*   `HttpAgent` now generates a nonce to ensure that calls are unique by default. If you want to opt out or provide your own nonce logic, you can now pass an option of `disableNonce: true`during the agent initialization.

    If you are currently using `agent.addTransform(makeNonceTransform())` , please note that you should remove that logic, or add the `disableNonce` option to your agent when upgrading.


## [0.10.3]

### Changed

*   Candid now allows optional records to be omitted. See https://github.com/dfinity/agent-js/issues/524
*   In `auth-client`, login `onSuccess` callback and `onError` callback now supports async pattern.
*   Updates npm dependencies to resolve warnings for typedoc and node-fetch. No runtime dependencies were affected.

## [0.10.2]

### Changed

*   Security enhancement - adds a rewrite for urls to subdomains of

    `\*.ic0.app/api`

    to

    `ic0.app/api`

*   Improves error messages for when `HttpAgent` cannot infer `fetch` implementation

## [0.10.1]

### Changed

*   Fix for the `auth-client` identity option and added JSDOC comment for the `timeToLive` option
*   Sets the default Internet Identity expiration to 1 day for the `authClient`, up from 15 minutes
*   No longer checks instanceof `Principal` in `@dfinity/agent`, which should allow non-identical versions of packages to interoperate, as long as they share the same API

## [0.10.0]

### Changed

*   Adds changelog for `agent-js` packages
*   `Buffer` and `Pipe` refactor
    *   In previous versions of dfinity packages, we relied on `Buffer`, a polyfilled version of the Node.js `Buffer` utility. In a significant refactor, we have removed all cases of this, along with `Pipe` and the nonstandard `Blob` packages, in favor of `ArrayBuffer`, `Uint8Array`, and `DataView`
    *   Utility methods such as `blobToUint8Array` have been removed.
    *   Interfaces that relied on `Buffer` and related packages have been updated to accept `ArrayBuffer`, and the type interfaces are updated to reflect this
*   `Secp256k1` Support
    *   Adds two new exports to `@dfinity/identity` - `Secp256k1KeyIdentity` and `Secp256k1PublicKey`
    *   API mirrors the `ed25519` components, and relies on the [secp256k1](https://www.npmjs.com/package/secp256k1) npm package for signing and verification.<|MERGE_RESOLUTION|>--- conflicted
+++ resolved
@@ -3,17 +3,17 @@
 
 ## [Unreleased]
 
-## [2.4.1] - 2025-04-10
-
-### Changed
-
-<<<<<<< HEAD
+### Changed
+
 - feat!: removes the unused `defaultAgent` global concept and the `getDefaultAgent` function. The `HttpAgent` constructor is now the only way to create an agent.
 - feat!: removes the `ProxyAgent` class.
-=======
+
+## [2.4.1] - 2025-04-10
+
+### Changed
+
 - fix: fixes a bug in Ed25519KeyIdentity `toRaw` where the output was not an ArrayBuffer
 - test: fixes e2e tests for compatibility with dfx 0.26.0 and `pocket-ic` by querying for the `default_effective_canister_id` before calling the management canister
->>>>>>> fe13fa7e
 - fix: fixes a bug in the Ed25519KeyIdentity verify implementation where the argument order was incorrect
 - fix: fixes a bug in the `Principal` library where the management canister id util was incorrectly importing using `fromHex`
 - feat: change auth-client's default identity provider url
