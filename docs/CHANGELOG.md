# Changelog

## [Unreleased]

### Added

<<<<<<< HEAD
- feat: allow creation of multiple Actors in `useAuthClient` by passing a record to `actorOptions` with the actor name as the key, and `CreateActorOptions` as the value
=======
- feat: sync_call support in HttpAgent and Actor
  - Skips polling if the sync call succeeds and provides a certificate
  - Falls back to v2 api if the v3 endpoint 404's
  - Adds certificate to SubmitResponse endpoint
  - adds callSync option to `HttpAgent.call`, which defaults to `true`
>>>>>>> 5d5415eb
- feat: management canister interface updates for schnorr signatures
- feat: ensure that identity-secp256k1 seed phrase must produce a 64 byte seed
- docs: documentation and metadata for use-auth-client
- feat: adds optional `rootKey` to `HttpAgentOptions` to allow for a custom root key to be used for verifying signatures from other networks
- chore: npm audit bumping micromatch

### Changed
- feat: replaces hdkey and bip32 implementations with `@scure/bip39` and `@scure/bip32` due to vulnerability and lack of maintenance for `elliptic`
- chore: bumps dev dependency versions to remove warnings
- chore: addresses eslint errors uncovered by bumping eslint version

## [2.0.0] - 2024-07-16

### Changed

- fix: passing `request` correctly during pollForResponse `Processing` status
  - credit: [Senior Joinu](https://forum.dfinity.org/t/timestamp-failed-to-pass-the-watermark-after-retrying-the-configured-3-times/29180/11?)
- ci: removing headless browser tests pending a rewrite
- ci: changing token for creating release

### Added

- test: adding test for backwards compatibility with actor for v1 agents
- feat!: deprecate `HttpAgent` constructor in favor of new `create` and `createSync` methods.
  - `create` is async and returns a promise. It will sync time with the replica and fetch the root key if the host is not `https://icp-api.io`
  - Replaces `source` option with a `from` and `fromSync` methods, similar to `Principal.from`


## [1.4.0] - 2024-06-17

### Added

- feat!: add support for proof of absence in Certificate lookups
- feat: `update-management-idl` automation to update the management canister IDL in `@dfinity/agent`

### Changed

- fix: ObservableLog no longer extends Function and class instance can no longer be called. Fixes an issue when running in a browser extension context.
- feat!: ObservableLog's `log` method is renamed to `print` to avoind calling `log.log`.
- chore: update management canister interface with latest bitcoin features
- fix: publish script will correctly update the `package-lock.json` file with the correct dependencies when making a new release
- chore: updates agent error response to read "Gateway returns error" instead of "Server"`
- chore: updates dfinity/conventional-pr-title-action to v4.0.0
- chore: updates dfinity/conventional-pr-title-action to v3.2.0

## [1.3.0] - 2024-05-01

### Added

- docs: adds instructions on how to run unit and e2e tests to the README
- chore: adds required `npm audit` check to PRs
- new `HttpAgent` option: `backoffStrategy` - allows you to set a custom delay strategy for retries. The default is a newly exported `exponentialBackoff`, but you can pass your own function to customize the delay between retries.

### Changed

- chore: upgrades github actions to v4
- fix: retry logic now includes delays with exponential backoff matching the dfx strategy. Retries should no longer happen too quickly for the replica to catch up.

## [1.2.1] - 2024-04-25

### Added

- feat: make `IdbStorage` `get/set` methods generic
- chore: add context to errors thrown when failing to decode CBOR values.
- chore: replaces global npm install with setup-node for size-limit action

## [1.2.0] - 2024-03-25

### Added

* feat: adds support for verified queries against management canister
  * includes support for `fetch_canister_logs` in the actor provided by `getManagementCanister`
  * also includes support for bitcoin queries

Logging

```ts
// Agent should not use an anonymous identity for this call, and should ideally be a canister controller
const management = await getManagementCanister({ agent });
const logs = await management.fetch_canister_logs({ canister_id: canisterId });
```

Bitcoin

```ts
// For now, the verifyQuerySignatures option must be set to false
const agent = await makeAgent({ host: 'https://icp-api.io', verifyQuerySignatures: false });
const management = getManagementCanister({
    agent
});

const result = await management.bitcoin_get_balance_query({
    address: 'bc1qxy2kgdygjrsqtzq2n0yrf2493p83kkfjhx0wlh',
    network: { mainnet: null },
    min_confirmations: [6],
});
```

### Changed

* chore: npm audit fix
* feat!: support for restricting II auth methods
    * New login option: `allowPinAuthentication?: boolean;`
    * Response from II includes `authnMethod: 'passkey' | 'pin' | 'recovery';`
    * OnSuccess now optionally passes the message directly from the IDP provider
    * Support for arbitrary login values passed to IDP through `customValues` option
* fix: pads date numbers in changelog automation. E.G. 2024-3-1 -> 2024-03-01

* feat: allow passing `DBCreateOptions` to `IdbStorage` constructor
* updated management canister interface

## [1.1.1] - 2024-03-19

* fix: work around `PublicKeyCredential` not being enumerable

## [1.1.0] - 2024-03-18

### Added

* feat: adds `fromPem` method for `identity-secp256k1`
* feat: HttpAgent tracks a watermark from the latest readState call. Queries with signatures made before the watermark will be automatically retried, and rejected if they are still behind.
* fix: remove `ArrrayBuffer` checks from `WebAuthnIdentity` to resolve issues with the Bitwarden password manager

## [1.0.1] - 2024-02-20

### Changed

*   fix: `Ed25519KeyIdentity` was not generating unique identities when no seed was provided. This issue was introduced in `v0.20.0-beta.0`. If your code was affected please upgrade to `>=1.0.1`
*   chore: export `AuthClientStorage` to aid with custom implementations

## [1.0.0]

### Added

- feat: new `CustomPath` class, better docs, and deprecating metadata path type for `CanisterStatus`

### Changed

*   chore: npm audit fix
*   fix: adds npm run build to publish script
*   chore: update Management Canister interface
*   feat: new `CustomPath` class, better docs, and deprecating metadata path type for `CanisterStatus`
*   chore: adding new controller to snapshot for e2e canister status

## [0.21.4]

### Changed

*   fix: edit to the post-release script
*   fix: export partial identity from index of @dfinity/identity
*   chore: npm update & bumping jest-environment-jsdom
*   feat: release automation changes
*   fix: distinguish remote dev environments from known hosts

## [0.21.0]

### Added

*   feat: introduces `ObservableLog` to `HttpAgent`. Allows subscribers to be notified of events from the agent without sending them directly to the console
*   feat: enhances `.from` methods on public key classes to support unknown types, including PublicKey instances, ArrayBuffer-like objects, DER encoded public keys, and hex strings. Also introduces a new `bufFromBufLike` util

### Changed

*   chore: exporting http errors
*   chore: cleaning up lint warnings
*   chore: cleans up github actions linting warnings
*   feat: replaces `secp256k1` npm package with `@noble/curves`
*   feat: introduces partial identities from public keys for authentication flows
*   fix: honor disableIdle flag
*   fix: add `github.dev` and `gitpod.io` to known hosts

## [0.20.2]

### Changed

*   chore: lowering prettier version for CI
*   fix: restoring localhost to list of known hosts

## [0.20.1]

### Changed

*   feat: retry query signature verification in case cache is stale

## [0.20.0]

### Added

*   feat: uses expirable map for subnet keys in `agent-js`, with a timeout of 1 hour
*   **feat!: node signature verification**  
This feature includes additional changes in support of testing and releasing the feature:  
    *   Mainnet e2e tests for queries and calls
    *   published counter canister
    *   New `HttpAgent` option - `verifyQuerySignatures`. Defaults to true, but allows you to opt out of verification. Useful for testing against older replica versions
    *   Introducing `ed25519` logic to agent for validating node signatures
    *   Standardizing around `@noble/curves` instead of tweetnacl in `@dfinity/identity`
    *   new export - hashOfMap from agent, matching the naming used in the interface specification
    *   new unit tests
    *   new Verify export on ed25519 because why not
    *   Adds support for `Uint8Arrays` in `Principal.from()`
    *   feat: introduces `ExpirableMap`, a utility class that will return values up until a configured expiry
    *   chore: increases size limit for `agent-js` to allow for `Ed25519` support for node key signature verification
    *   feat!: replaces `disableNonce` feature with `useQueryNonces`. Going forward, updates will use nonces, but queries and readstate calls will not. Queries and readsatate calls will use nonces if `useQueryNonces` is set to true
    *   feat: adds subnet metrics decoding to canisterStatus for `/subnet` path
    *   feat!: sets expiry to 1 minute less than the configured expiry, and then down to the nearest second. This matches existing behaviour, but adds the rounding

### Changed

*   chore: cleanup for node 20 development in `agent-js`
*   fix: `canisterStatus` returns full list of controllers
*   chore: replaces use of `localhost` with `127.0.0.1`for better node 18 support. Also swaps Jest for vitest, runs mitm against mainnet, and updates some packages
*   feat: retry logic will catch and retry for thrown errors
*   feat!: adds certificate logic to decode subnet and node key paths from the hashtree. Changes the interface for `lookup\_path` to allow returning a `HashTree`, but also constrains `lookup` response to an `ArrayBuffer` using a new `lookupResultToBuffer` export

## [0.19.3]

### Changed

*   fix: `Principal` JSON is compatible with `@dfinity/utils ``jsonReviver` helper
*   chore: npm audit
*   feat: `Principal` class serializes to JSON
*   feat: certificate checks validate that certificate time is not more than 5 minutes ahead of or behind system time.
*   feat: two new `leb` decoding utils added to `@dfinity/agent/utils/leb` to make it simpler to decode leb values and time from a certificate tree
*   chore: limit npm version to 9 in ci for compatibility with node 16
*   Adds more helpful error message for when principal is undefined during actor creation

## [0.19.2]

### Changed

*   fix: subdomains on `icp0.io` and `ic0.app` were incorrectly sending requests to `icp-api` and encountering CSP issues

## [0.19.1]

### Changed

*   fix: default host logic fixed and tests added

## [0.19.0]

### Changed

*   feat: replaces the `js-sha256` library with `@noble/hashes` due to a breaking bug in Chrome
*   Fix: add `@dfinity/principal` as a peerDependency to `assets` and `candid`.
*   Feat: `HttpAgent` now uses a default address of https://icp-api.io. Users will be warned for not setting a host, but the code will default to mainnet.
*   Feat: use webcrypto or node crypto instead of Math.random for nonce generation if available

## [0.18.1]

### Changed

*   fix: fix composite query in actor.ts
*   fix: handle new update call errors ([IC-1462](https://github.com/dfinity/interface-spec/pull/143))
*   chore: updates engines in package.json and recommended node version for development in nvmrc to support node 18+
*   chore: corrections to publishing docs
*   fix: typo in `JsonnableWebAuthnIdentitiy`, breaking change that requires users to update their imports to `JsonnableWebAuthnIdentity` when this type is used
*   fix: fix a bug in decoding service types, when function types come after the service type in the type table
*   feat: support `composite_query` in candid
*   fix: fix a bug in decoding service types, when function types come after the service type in the type table
*   feat: include boundary node http details to query and update calls
*   feat: adds method for actor creation that includes boundary node http details

## [0.15.7]

### Changed

*   Do not use `Headers` struct during init of HttpAgent for Node compatibility. Note: still supports use of Headers in application code

*   fix: finish all tasks before calling onSuccess auth callback in `@dfinity/auth-client`

## [0.15.6]

### Changed

*   feat: retry failed `read\_state` requests

## [0.15.5]

### Changed

*   add support for WebAuthn level 3 [authenticatorAttachment](https://w3c.github.io/webauthn/#dom-publickeycredential-authenticatorattachment)

## [0.15.4]

### Changed

*   removes more circular dependencies in agent, actor, proxy, and pollingstrategy
*   chore: updates distro for lint and prettier checks
*   removes more circular dependencies in agent, actor, proxy, and pollingstrategy
*   feat: adds keyType option for `AuthClient`, allowing users to specify whether to use an `ed25519` or `ECDSAKey`. This is important for custom storage providers that can't store `CryptoKey` objects
*   chore: removes a circular dependency on index for canisterStatus
*   chore: documents usage of fetch and fetchOptions for `HttpAgent`

## [0.15.3]

### Changed

*   reverts the `X-IC-Request-ID header` until we coordinate cors support with icx-proxy

## [0.15.2]

### Changed

*   Corrects some dev dependencies incorrectly listed as dependencies in `auth-client` package.json
*   introduces `X-IC-Request-ID header` to more easily identify retried requests. Also uses a standard Headers constructor to manage headers

Changes default stored key for `auth-client` to use ECDSAKey*   Also updates the storage interface types to support `CryptoKeyPair`

*   updates link to `identity-secp256k1` in docs site

## [0.15.1]

### Changed

*   fixes a package configuration issue with `@dfinity/identity-secp256k1`

## [0.15.0]

### Changed

*   _Breaking change:_ Moves `Secp256k1KeyIdentity` to its own package. `@dfinity/identity-secp256k1`
*   _Breaking change:_ Deprecates `@dfinity/authentication`. If you relied on the `isDelegationValid` check, it has been moved to `@dfinity/identity`
    
*   Deprecates `@dfinity/identity-ledgerhq`. Use `@zondax/ledger-icp` instead.
*   chore: links assets docs in index
*   chore: sets up new size-limit job for packages, in preparation for CI

## [0.14.1]

### Changed

*   feat: `secp256k1` now supports a `fromSeedPhrase` method that will reproduce the same identity across `agent-js`, `dfx`, and `quill`
*   chore: configures `unpkg` to use esmodules
*   chore: removes unused lint shell script
*   chore: adds `js-sha256` dependency to principal
*   bug: fixes idlemanager initializing - now either requires `createOptions.identity` or `authClient.login` to be called before starting idle timeout

## [0.14.0]

### Changed

*   feat: strips out bitcoin query methods from management canister IDL
*   Adds retry logic to `HttpAgent`. By default, retries three times before throwing an error, to offer a more cohesive workflow
*   Improves and truncates error messages in Candid
*   fixes flaky tests for syncTime
*   Adds a top-level `fetchCandid()` function which retrieves the Candid interface for a given canister id.
*   chore: `auth-client` expose storage constant keys
*   bug: `auth-client` resolves window.open issue in login function in safari due to async storage call
*   New package: @dfinity/assets. This package provides an asset manager to manage assets on an assets canister.
*   bug: `auth-client` storage wrapper returns after resolve to avoid idb to be recreated

## [0.13.3]

### Changed

*   New package: `@dfinity/bls-verify`. This package provides a pure-js implementation of BLS verification using the `miracl-core` package. This can be used to polyfill BLS verification for `agent-js`, but it is notably very slow (~3s per verification). Optimization may be possible with a significant refactoring
*   adds ability to polyfill bls verification in Certificate
*   Auth Client moves key fallback generation to the create method instead of login and makes the `\_key` non-nullable. This fixes a regression with async window.open behavior in Safari
*   `HttpAgent` now offers a method to sync time with the replica, provided a specific canister. This can be used to set proper `Expiry` times when a device has fallen out of sync with the replica.
*   Fixes a candid bug where when decoding, optional fields could be skipped if the data on the wire contains additional fields.

## [0.13.2]

### Changed

*   `auth-client` avoids localstorage global and can be used in a web worker or nodejs
*   bug: `auth-client` logout now awaits clearing storage

## [0.13.1]

### Changed

*   fixes a bug with the localstorage migration strategy

## [0.13.0]

### Changed

*   AuthClient now uses `IndexedDb` by default. To use localStorage, import LocalStorage provider and pass it during `AuthClient.create()`.

*   Also offers a generic `IndexedDb` keyval store, `IdbKeyVal`

*   `AuthClient` migrates gracefully from localstorage to IDB when upgrading

## [0.12.2]

### Changed

*   Support for the `SubtleCrypto` interface in `@dfinity/identity` using the new `ECDSAKeyIdentity`
*   `CanisterStatus` no longer suppresses rootKey errors
*   Readme's point to https://agent-js.icp.xyz

## [0.12.1]

### Changed

*   Adds inline sourcemaps to packages
*   Pulls lint out to a separate job now that Node 12 is failing with latest eslint dependencies
*   Adds `UTF-8` as an encoding option for `CanisterStatus` custom paths
*   Adds a public method `createReadStateRequest` that creates the request for `readState`.
*   Add an extra parameter to `readState` to pass a created request. If this parameter is passed, the method does the request directly without creating a new one.
*   Use the `createReadStateRequest` and the extra parameter when polling for the response to avoid signing requests during polling.
*   Adds `derivationOrigin` to `auth-client` login to support the ability to login using the identity derived from a different origin. See [proposed changes](https://github.com/dfinity/internet-identity/pull/724/files#diff-44c106928503ccfb1b3f09f02513578552f66b68dea01c5ec4bd2de858bbba1a)

## [0.12.0]

### Changed

*   Changed the certificate verification interface and fixed its logic. The public constructor is now static and asynchronous. There is no separate verification method, the check is done automatically in the constructor and newly also checks that the delegation is authoritative for the given canister ID, as required by the Internet Computer interface specification.

## [0.11.2]

### Changed

*   Adds a default callback to the `IdleManager` that will refresh the page after clearing the storage
*   Adds a new utility method, `canisterStatus`, to `agent-js`. Canister status now allows you to query paths from the canister certificate with a simple interface, using the API from the[interface specification](https://internetcomputer.org/docs/current/references/ic-interface-spec#state-tree-canister-information)  
    Comes with nicely configured options for
    
    `time`, `controllers`, `subnet`, `module_hash`, `candid`. Additionally, has a utility for reading custom MetaData set using [ic-wasm](https://github.com/dfinity/ic-wasm), as well as generic custom paths in the format of ArrayBuffers.
*   updates to package.json files for metadata in npm

## [0.11.1]

### Changed

*   Fix for a corner case that could lead to incorrect decoding of record types.

## [0.11.0]

### Changed

*   makeNonce now returns unique values. Previously only the first byte of the nonce was populated.
*   Introduces `IdleManager` to the `auth-client`. You can now use it to detect when the user has been idle for a configurable amount of time, and then to register callbacks for the sake of logging the user out and prompting re-authentication. See the `@dfinity/auth-client` Readme for more details
*   Reduces the `maxTimeToLive` default setting from 24 hours to 8
*   Versioning tool now sets patch version to 0 for minor version updates, or patch and minor versions to 0 for major version updates
*   Removes jest-expect-message, which was making test error messages less useful
*   `HttpAgent` now generates a nonce to ensure that calls are unique by default. If you want to opt out or provide your own nonce logic, you can now pass an option of `disableNonce: true`during the agent initialization.
    
    If you are currently using `agent.addTransform(makeNonceTransform())` , please note that you should remove that logic, or add the `disableNonce` option to your agent when upgrading.
    

## [0.10.3]

### Changed

*   Candid now allows optional records to be omitted. See https://github.com/dfinity/agent-js/issues/524
*   In `auth-client`, login `onSuccess` callback and `onError` callback now supports async pattern.
*   Updates npm dependencies to resolve warnings for typedoc and node-fetch. No runtime dependencies were affected.

## [0.10.2]

### Changed

*   Security enhancement - adds a rewrite for urls to subdomains of
    
    `\*.ic0.app/api`
    
    to
    
    `ic0.app/api`
    
*   Improves error messages for when `HttpAgent` cannot infer `fetch` implementation

## [0.10.1]

### Changed

*   Fix for the `auth-client` identity option and added JSDOC comment for the `timeToLive` option
*   Sets the default Internet Identity expiration to 1 day for the `authClient`, up from 15 minutes
*   No longer checks instanceof `Principal` in `@dfinity/agent`, which should allow non-identical versions of packages to interoperate, as long as they share the same API

## [0.10.0]

### Changed

*   Adds changelog for `agent-js` packages
*   `Buffer` and `Pipe` refactor
    *   In previous versions of dfinity packages, we relied on `Buffer`, a polyfilled version of the Node.js `Buffer` utility. In a significant refactor, we have removed all cases of this, along with `Pipe` and the nonstandard `Blob` packages, in favor of `ArrayBuffer`, `Uint8Array`, and `DataView`
    *   Utility methods such as `blobToUint8Array` have been removed.
    *   Interfaces that relied on `Buffer` and related packages have been updated to accept `ArrayBuffer`, and the type interfaces are updated to reflect this
*   `Secp256k1` Support
    *   Adds two new exports to `@dfinity/identity` - `Secp256k1KeyIdentity` and `Secp256k1PublicKey`
    *   API mirrors the `ed25519` components, and relies on the [secp256k1](https://www.npmjs.com/package/secp256k1) npm package for signing and verification.<|MERGE_RESOLUTION|>--- conflicted
+++ resolved
@@ -4,15 +4,12 @@
 
 ### Added
 
-<<<<<<< HEAD
 - feat: allow creation of multiple Actors in `useAuthClient` by passing a record to `actorOptions` with the actor name as the key, and `CreateActorOptions` as the value
-=======
 - feat: sync_call support in HttpAgent and Actor
   - Skips polling if the sync call succeeds and provides a certificate
   - Falls back to v2 api if the v3 endpoint 404's
   - Adds certificate to SubmitResponse endpoint
   - adds callSync option to `HttpAgent.call`, which defaults to `true`
->>>>>>> 5d5415eb
 - feat: management canister interface updates for schnorr signatures
 - feat: ensure that identity-secp256k1 seed phrase must produce a 64 byte seed
 - docs: documentation and metadata for use-auth-client
