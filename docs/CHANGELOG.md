--- conflicted
+++ resolved
@@ -2,29 +2,28 @@
 
 ## [Unreleased]
 
-<<<<<<< HEAD
-## [2.2.1] - 2025-02-07
-=======
 ## [2.3.0] - 2025-02-07
 
 ### Added
 
 - shouldFetchRootKey option added to `HttpAgent` constructor
 - ci: adds BOT_APPROVED_FILES config
->>>>>>> 2e9efe25
-
-### Changed
-
-- fix: reverts read_state polling expiry changes due to mismatched signature introduced in 2.1.3. Polling will re-use the original request as before, up to the point where the request expires
-<<<<<<< HEAD
-=======
+
+
+### Changed
+
 - feat: HttpAgent uses anonymous identity to make syncTime call, which can allow readState calls to work beyond 5 minutes
 - chore: bumps .nvmrc and nodejs version in CI to 22
 - HttpAgent now awaits fetching rootkey before making network calls if `shouldFetchRootKey` is set
 - chore: npm audit fixes
 - feat: enhanced details in agent call, query, and read_state errors
   - error now includes hex encoded response, requestId, sender_pubkey, and sender_sig in addition to message for improved debugging process
->>>>>>> 2e9efe25
+
+## [2.2.1] - 2025-02-07
+
+### Changed
+
+- fix: reverts read_state polling expiry changes due to mismatched signature introduced in 2.1.3. Polling will re-use the original request as before, up to the point where the request expires
 
 ## [2.2.0] - 2024-12-12
 
