# Changelog

## [Unreleased]

### Added

- feat: management canister interface updates for schnorr signatures
<<<<<<< HEAD
- feat: ensure that identity-secp256k1 seed phrase must produce a 64 byte seed
=======
- docs: documentation and metadata for use-auth-client
>>>>>>> bee3ef52

### Changed
- feat: replaces hdkey and bip32 implementations with `@scure/bip39` and `@scure/bip32` due to vulnerability and lack of maintenance for `elliptic`
- chore: bumps dev dependency versions to remove warnings
- chore: addresses eslint errors uncovered by bumping eslint version

## [2.0.0] - 2024-07-16

### Changed

- ci: removing headless browser tests pending a rewrite
- ci: changing token for creating release

### Added

- test: adding test for backwards compatibility with actor for v1 agents
- feat!: deprecate `HttpAgent` constructor in favor of new `create` and `createSync` methods.
  - `create` is async and returns a promise. It will sync time with the replica and fetch the root key if the host is not `https://icp-api.io`
  - Replaces `source` option with a `from` and `fromSync` methods, similar to `Principal.from`


## [1.4.0] - 2024-06-17

### Added

- feat!: add support for proof of absence in Certificate lookups
- feat: `update-management-idl` automation to update the management canister IDL in `@dfinity/agent`

### Changed

- fix: ObservableLog no longer extends Function and class instance can no longer be called. Fixes an issue when running in a browser extension context.
- feat!: ObservableLog's `log` method is renamed to `print` to avoind calling `log.log`.
- chore: update management canister interface with latest bitcoin features
- fix: publish script will correctly update the `package-lock.json` file with the correct dependencies when making a new release
- chore: updates agent error response to read "Gateway returns error" instead of "Server"`
- chore: updates dfinity/conventional-pr-title-action to v4.0.0
- chore: updates dfinity/conventional-pr-title-action to v3.2.0

## [1.3.0] - 2024-05-01

### Added

- docs: adds instructions on how to run unit and e2e tests to the README
- chore: adds required `npm audit` check to PRs
- new `HttpAgent` option: `backoffStrategy` - allows you to set a custom delay strategy for retries. The default is a newly exported `exponentialBackoff`, but you can pass your own function to customize the delay between retries.

### Changed

- chore: upgrades github actions to v4
- fix: retry logic now includes delays with exponential backoff matching the dfx strategy. Retries should no longer happen too quickly for the replica to catch up.

## [1.2.1] - 2024-04-25

### Added

- feat: make `IdbStorage` `get/set` methods generic
- chore: add context to errors thrown when failing to decode CBOR values.
- chore: replaces global npm install with setup-node for size-limit action

## [1.2.0] - 2024-03-25

### Added

* feat: adds support for verified queries against management canister
  * includes support for `fetch_canister_logs` in the actor provided by `getManagementCanister`
  * also includes support for bitcoin queries

Logging

```ts
// Agent should not use an anonymous identity for this call, and should ideally be a canister controller
const management = await getManagementCanister({ agent });
const logs = await management.fetch_canister_logs({ canister_id: canisterId });
```

Bitcoin

```ts
// For now, the verifyQuerySignatures option must be set to false
const agent = await makeAgent({ host: 'https://icp-api.io', verifyQuerySignatures: false });
const management = getManagementCanister({
    agent
});

const result = await management.bitcoin_get_balance_query({
    address: 'bc1qxy2kgdygjrsqtzq2n0yrf2493p83kkfjhx0wlh',
    network: { mainnet: null },
    min_confirmations: [6],
});
```

### Changed

* chore: npm audit fix
* feat!: support for restricting II auth methods
    * New login option: `allowPinAuthentication?: boolean;`
    * Response from II includes `authnMethod: 'passkey' | 'pin' | 'recovery';`
    * OnSuccess now optionally passes the message directly from the IDP provider
    * Support for arbitrary login values passed to IDP through `customValues` option
* fix: pads date numbers in changelog automation. E.G. 2024-3-1 -> 2024-03-01

* feat: allow passing `DBCreateOptions` to `IdbStorage` constructor
* updated management canister interface

## [1.1.1] - 2024-03-19

* fix: work around `PublicKeyCredential` not being enumerable

## [1.1.0] - 2024-03-18

### Added

* feat: adds `fromPem` method for `identity-secp256k1`
* feat: HttpAgent tracks a watermark from the latest readState call. Queries with signatures made before the watermark will be automatically retried, and rejected if they are still behind.
* fix: remove `ArrrayBuffer` checks from `WebAuthnIdentity` to resolve issues with the Bitwarden password manager

## [1.0.1] - 2024-02-20

### Changed

*   fix: `Ed25519KeyIdentity` was not generating unique identities when no seed was provided. This issue was introduced in `v0.20.0-beta.0`. If your code was affected please upgrade to `>=1.0.1`
*   chore: export `AuthClientStorage` to aid with custom implementations

## [1.0.0]

### Added

- feat: new `CustomPath` class, better docs, and deprecating metadata path type for `CanisterStatus`

### Changed

*   chore: npm audit fix
*   fix: adds npm run build to publish script
*   chore: update Management Canister interface
*   feat: new `CustomPath` class, better docs, and deprecating metadata path type for `CanisterStatus`
*   chore: adding new controller to snapshot for e2e canister status

## [0.21.4]

### Changed

*   fix: edit to the post-release script
*   fix: export partial identity from index of @dfinity/identity
*   chore: npm update & bumping jest-environment-jsdom
*   feat: release automation changes
*   fix: distinguish remote dev environments from known hosts

## [0.21.0]

### Added

*   feat: introduces `ObservableLog` to `HttpAgent`. Allows subscribers to be notified of events from the agent without sending them directly to the console
*   feat: enhances `.from` methods on public key classes to support unknown types, including PublicKey instances, ArrayBuffer-like objects, DER encoded public keys, and hex strings. Also introduces a new `bufFromBufLike` util

### Changed

*   chore: exporting http errors
*   chore: cleaning up lint warnings
*   chore: cleans up github actions linting warnings
*   feat: replaces `secp256k1` npm package with `@noble/curves`
*   feat: introduces partial identities from public keys for authentication flows
*   fix: honor disableIdle flag
*   fix: add `github.dev` and `gitpod.io` to known hosts

## [0.20.2]

### Changed

*   chore: lowering prettier version for CI
*   fix: restoring localhost to list of known hosts

## [0.20.1]

### Changed

*   feat: retry query signature verification in case cache is stale

## [0.20.0]

### Added

*   feat: uses expirable map for subnet keys in `agent-js`, with a timeout of 1 hour
*   **feat!: node signature verification**  
This feature includes additional changes in support of testing and releasing the feature:  
    *   Mainnet e2e tests for queries and calls
    *   published counter canister
    *   New `HttpAgent` option - `verifyQuerySignatures`. Defaults to true, but allows you to opt out of verification. Useful for testing against older replica versions
    *   Introducing `ed25519` logic to agent for validating node signatures
    *   Standardizing around `@noble/curves` instead of tweetnacl in `@dfinity/identity`
    *   new export - hashOfMap from agent, matching the naming used in the interface specification
    *   new unit tests
    *   new Verify export on ed25519 because why not
    *   Adds support for `Uint8Arrays` in `Principal.from()`
    *   feat: introduces `ExpirableMap`, a utility class that will return values up until a configured expiry
    *   chore: increases size limit for `agent-js` to allow for `Ed25519` support for node key signature verification
    *   feat!: replaces `disableNonce` feature with `useQueryNonces`. Going forward, updates will use nonces, but queries and readstate calls will not. Queries and readsatate calls will use nonces if `useQueryNonces` is set to true
    *   feat: adds subnet metrics decoding to canisterStatus for `/subnet` path
    *   feat!: sets expiry to 1 minute less than the configured expiry, and then down to the nearest second. This matches existing behaviour, but adds the rounding

### Changed

*   chore: cleanup for node 20 development in `agent-js`
*   fix: `canisterStatus` returns full list of controllers
*   chore: replaces use of `localhost` with `127.0.0.1`for better node 18 support. Also swaps Jest for vitest, runs mitm against mainnet, and updates some packages
*   feat: retry logic will catch and retry for thrown errors
*   feat!: adds certificate logic to decode subnet and node key paths from the hashtree. Changes the interface for `lookup\_path` to allow returning a `HashTree`, but also constrains `lookup` response to an `ArrayBuffer` using a new `lookupResultToBuffer` export

## [0.19.3]

### Changed

*   fix: `Principal` JSON is compatible with `@dfinity/utils ``jsonReviver` helper
*   chore: npm audit
*   feat: `Principal` class serializes to JSON
*   feat: certificate checks validate that certificate time is not more than 5 minutes ahead of or behind system time.
*   feat: two new `leb` decoding utils added to `@dfinity/agent/utils/leb` to make it simpler to decode leb values and time from a certificate tree
*   chore: limit npm version to 9 in ci for compatibility with node 16
*   Adds more helpful error message for when principal is undefined during actor creation

## [0.19.2]

### Changed

*   fix: subdomains on `icp0.io` and `ic0.app` were incorrectly sending requests to `icp-api` and encountering CSP issues

## [0.19.1]

### Changed

*   fix: default host logic fixed and tests added

## [0.19.0]

### Changed

*   feat: replaces the `js-sha256` library with `@noble/hashes` due to a breaking bug in Chrome
*   Fix: add `@dfinity/principal` as a peerDependency to `assets` and `candid`.
*   Feat: `HttpAgent` now uses a default address of https://icp-api.io. Users will be warned for not setting a host, but the code will default to mainnet.
*   Feat: use webcrypto or node crypto instead of Math.random for nonce generation if available

## [0.18.1]

### Changed

*   fix: fix composite query in actor.ts
*   fix: handle new update call errors ([IC-1462](https://github.com/dfinity/interface-spec/pull/143))
*   chore: updates engines in package.json and recommended node version for development in nvmrc to support node 18+
*   chore: corrections to publishing docs
*   fix: typo in `JsonnableWebAuthnIdentitiy`, breaking change that requires users to update their imports to `JsonnableWebAuthnIdentity` when this type is used
*   fix: fix a bug in decoding service types, when function types come after the service type in the type table
*   feat: support `composite_query` in candid
*   fix: fix a bug in decoding service types, when function types come after the service type in the type table
*   feat: include boundary node http details to query and update calls
*   feat: adds method for actor creation that includes boundary node http details

## [0.15.7]

### Changed

*   Do not use `Headers` struct during init of HttpAgent for Node compatibility. Note: still supports use of Headers in application code

*   fix: finish all tasks before calling onSuccess auth callback in `@dfinity/auth-client`

## [0.15.6]

### Changed

*   feat: retry failed `read\_state` requests

## [0.15.5]

### Changed

*   add support for WebAuthn level 3 [authenticatorAttachment](https://w3c.github.io/webauthn/#dom-publickeycredential-authenticatorattachment)

## [0.15.4]

### Changed

*   removes more circular dependencies in agent, actor, proxy, and pollingstrategy
*   chore: updates distro for lint and prettier checks
*   removes more circular dependencies in agent, actor, proxy, and pollingstrategy
*   feat: adds keyType option for `AuthClient`, allowing users to specify whether to use an `ed25519` or `ECDSAKey`. This is important for custom storage providers that can't store `CryptoKey` objects
*   chore: removes a circular dependency on index for canisterStatus
*   chore: documents usage of fetch and fetchOptions for `HttpAgent`

## [0.15.3]

### Changed

*   reverts the `X-IC-Request-ID header` until we coordinate cors support with icx-proxy

## [0.15.2]

### Changed

*   Corrects some dev dependencies incorrectly listed as dependencies in `auth-client` package.json
*   introduces `X-IC-Request-ID header` to more easily identify retried requests. Also uses a standard Headers constructor to manage headers

Changes default stored key for `auth-client` to use ECDSAKey*   Also updates the storage interface types to support `CryptoKeyPair`

*   updates link to `identity-secp256k1` in docs site

## [0.15.1]

### Changed

*   fixes a package configuration issue with `@dfinity/identity-secp256k1`

## [0.15.0]

### Changed

*   _Breaking change:_ Moves `Secp256k1KeyIdentity` to its own package. `@dfinity/identity-secp256k1`
*   _Breaking change:_ Deprecates `@dfinity/authentication`. If you relied on the `isDelegationValid` check, it has been moved to `@dfinity/identity`
    
*   Deprecates `@dfinity/identity-ledgerhq`. Use `@zondax/ledger-icp` instead.
*   chore: links assets docs in index
*   chore: sets up new size-limit job for packages, in preparation for CI

## [0.14.1]

### Changed

*   feat: `secp256k1` now supports a `fromSeedPhrase` method that will reproduce the same identity across `agent-js`, `dfx`, and `quill`
*   chore: configures `unpkg` to use esmodules
*   chore: removes unused lint shell script
*   chore: adds `js-sha256` dependency to principal
*   bug: fixes idlemanager initializing - now either requires `createOptions.identity` or `authClient.login` to be called before starting idle timeout

## [0.14.0]

### Changed

*   feat: strips out bitcoin query methods from management canister IDL
*   Adds retry logic to `HttpAgent`. By default, retries three times before throwing an error, to offer a more cohesive workflow
*   Improves and truncates error messages in Candid
*   fixes flaky tests for syncTime
*   Adds a top-level `fetchCandid()` function which retrieves the Candid interface for a given canister id.
*   chore: `auth-client` expose storage constant keys
*   bug: `auth-client` resolves window.open issue in login function in safari due to async storage call
*   New package: @dfinity/assets. This package provides an asset manager to manage assets on an assets canister.
*   bug: `auth-client` storage wrapper returns after resolve to avoid idb to be recreated

## [0.13.3]

### Changed

*   New package: `@dfinity/bls-verify`. This package provides a pure-js implementation of BLS verification using the `miracl-core` package. This can be used to polyfill BLS verification for `agent-js`, but it is notably very slow (~3s per verification). Optimization may be possible with a significant refactoring
*   adds ability to polyfill bls verification in Certificate
*   Auth Client moves key fallback generation to the create method instead of login and makes the `\_key` non-nullable. This fixes a regression with async window.open behavior in Safari
*   `HttpAgent` now offers a method to sync time with the replica, provided a specific canister. This can be used to set proper `Expiry` times when a device has fallen out of sync with the replica.
*   Fixes a candid bug where when decoding, optional fields could be skipped if the data on the wire contains additional fields.

## [0.13.2]

### Changed

*   `auth-client` avoids localstorage global and can be used in a web worker or nodejs
*   bug: `auth-client` logout now awaits clearing storage

## [0.13.1]

### Changed

*   fixes a bug with the localstorage migration strategy

## [0.13.0]

### Changed

*   AuthClient now uses `IndexedDb` by default. To use localStorage, import LocalStorage provider and pass it during `AuthClient.create()`.

*   Also offers a generic `IndexedDb` keyval store, `IdbKeyVal`

*   `AuthClient` migrates gracefully from localstorage to IDB when upgrading

## [0.12.2]

### Changed

*   Support for the `SubtleCrypto` interface in `@dfinity/identity` using the new `ECDSAKeyIdentity`
*   `CanisterStatus` no longer suppresses rootKey errors
*   Readme's point to https://agent-js.icp.xyz

## [0.12.1]

### Changed

*   Adds inline sourcemaps to packages
*   Pulls lint out to a separate job now that Node 12 is failing with latest eslint dependencies
*   Adds `UTF-8` as an encoding option for `CanisterStatus` custom paths
*   Adds a public method `createReadStateRequest` that creates the request for `readState`.
*   Add an extra parameter to `readState` to pass a created request. If this parameter is passed, the method does the request directly without creating a new one.
*   Use the `createReadStateRequest` and the extra parameter when polling for the response to avoid signing requests during polling.
*   Adds `derivationOrigin` to `auth-client` login to support the ability to login using the identity derived from a different origin. See [proposed changes](https://github.com/dfinity/internet-identity/pull/724/files#diff-44c106928503ccfb1b3f09f02513578552f66b68dea01c5ec4bd2de858bbba1a)

## [0.12.0]

### Changed

*   Changed the certificate verification interface and fixed its logic. The public constructor is now static and asynchronous. There is no separate verification method, the check is done automatically in the constructor and newly also checks that the delegation is authoritative for the given canister ID, as required by the Internet Computer interface specification.

## [0.11.2]

### Changed

*   Adds a default callback to the `IdleManager` that will refresh the page after clearing the storage
*   Adds a new utility method, `canisterStatus`, to `agent-js`. Canister status now allows you to query paths from the canister certificate with a simple interface, using the API from the[interface specification](https://internetcomputer.org/docs/current/references/ic-interface-spec#state-tree-canister-information)  
    Comes with nicely configured options for
    
    `time`, `controllers`, `subnet`, `module_hash`, `candid`. Additionally, has a utility for reading custom MetaData set using [ic-wasm](https://github.com/dfinity/ic-wasm), as well as generic custom paths in the format of ArrayBuffers.
*   updates to package.json files for metadata in npm

## [0.11.1]

### Changed

*   Fix for a corner case that could lead to incorrect decoding of record types.

## [0.11.0]

### Changed

*   makeNonce now returns unique values. Previously only the first byte of the nonce was populated.
*   Introduces `IdleManager` to the `auth-client`. You can now use it to detect when the user has been idle for a configurable amount of time, and then to register callbacks for the sake of logging the user out and prompting re-authentication. See the `@dfinity/auth-client` Readme for more details
*   Reduces the `maxTimeToLive` default setting from 24 hours to 8
*   Versioning tool now sets patch version to 0 for minor version updates, or patch and minor versions to 0 for major version updates
*   Removes jest-expect-message, which was making test error messages less useful
*   `HttpAgent` now generates a nonce to ensure that calls are unique by default. If you want to opt out or provide your own nonce logic, you can now pass an option of `disableNonce: true`during the agent initialization.
    
    If you are currently using `agent.addTransform(makeNonceTransform())` , please note that you should remove that logic, or add the `disableNonce` option to your agent when upgrading.
    

## [0.10.3]

### Changed

*   Candid now allows optional records to be omitted. See https://github.com/dfinity/agent-js/issues/524
*   In `auth-client`, login `onSuccess` callback and `onError` callback now supports async pattern.
*   Updates npm dependencies to resolve warnings for typedoc and node-fetch. No runtime dependencies were affected.

## [0.10.2]

### Changed

*   Security enhancement - adds a rewrite for urls to subdomains of
    
    `\*.ic0.app/api`
    
    to
    
    `ic0.app/api`
    
*   Improves error messages for when `HttpAgent` cannot infer `fetch` implementation

## [0.10.1]

### Changed

*   Fix for the `auth-client` identity option and added JSDOC comment for the `timeToLive` option
*   Sets the default Internet Identity expiration to 1 day for the `authClient`, up from 15 minutes
*   No longer checks instanceof `Principal` in `@dfinity/agent`, which should allow non-identical versions of packages to interoperate, as long as they share the same API

## [0.10.0]

### Changed

*   Adds changelog for `agent-js` packages
*   `Buffer` and `Pipe` refactor
    *   In previous versions of dfinity packages, we relied on `Buffer`, a polyfilled version of the Node.js `Buffer` utility. In a significant refactor, we have removed all cases of this, along with `Pipe` and the nonstandard `Blob` packages, in favor of `ArrayBuffer`, `Uint8Array`, and `DataView`
    *   Utility methods such as `blobToUint8Array` have been removed.
    *   Interfaces that relied on `Buffer` and related packages have been updated to accept `ArrayBuffer`, and the type interfaces are updated to reflect this
*   `Secp256k1` Support
    *   Adds two new exports to `@dfinity/identity` - `Secp256k1KeyIdentity` and `Secp256k1PublicKey`
    *   API mirrors the `ed25519` components, and relies on the [secp256k1](https://www.npmjs.com/package/secp256k1) npm package for signing and verification.<|MERGE_RESOLUTION|>--- conflicted
+++ resolved
@@ -5,11 +5,8 @@
 ### Added
 
 - feat: management canister interface updates for schnorr signatures
-<<<<<<< HEAD
 - feat: ensure that identity-secp256k1 seed phrase must produce a 64 byte seed
-=======
 - docs: documentation and metadata for use-auth-client
->>>>>>> bee3ef52
 
 ### Changed
 - feat: replaces hdkey and bip32 implementations with `@scure/bip39` and `@scure/bip32` due to vulnerability and lack of maintenance for `elliptic`
