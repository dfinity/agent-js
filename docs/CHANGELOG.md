# Changelog

## [Unreleased]

<<<<<<< HEAD
### Changed

* fix: retry logic now includes delays with exponential backoff. Retries should no longer happen too quickly for the replica to catch up.

### Added

* new `HttpAgent` option: `backoffStrategy` - allows you to set a custom delay strategy for retries. The default is a newly exported `exponentialBackoff`, but you can pass your own function to customize the delay between retries.
=======
### Added

- chore: adds required `npm audit` check to PRs

### Changed

- chore: upgrades github actions to v4
>>>>>>> b699f2c5

## [1.2.1] - 2024-04-25

### Added

- feat: make `IdbStorage` `get/set` methods generic
- chore: add context to errors thrown when failing to decode CBOR values.
- chore: replaces globle npm install with setup-node for size-limit action

## [1.2.0] - 2024-03-25

### Added

* feat: adds support for verified queries against management canister
  * includes support for `fetch_canister_logs` in the actor provided by `getManagementCanister`
  * also includes support for bitcoin queries

Logging

```ts
// Agent should not use an anonymous identity for this call, and should ideally be a canister controller
const management = await getManagementCanister({ agent });
const logs = await management.fetch_canister_logs({ canister_id: canisterId });
```

Bitcoin

```ts
// For now, the verifyQuerySignatures option must be set to false
const agent = await makeAgent({ host: 'https://icp-api.io', verifyQuerySignatures: false });
const management = getManagementCanister({
    agent
});

const result = await management.bitcoin_get_balance_query({
    address: 'bc1qxy2kgdygjrsqtzq2n0yrf2493p83kkfjhx0wlh',
    network: { mainnet: null },
    min_confirmations: [6],
});
```

### Changed

* chore: npm audit fix
* feat!: support for restricting II auth methods
    * New login option: `allowPinAuthentication?: boolean;`
    * Response from II includes `authnMethod: 'passkey' | 'pin' | 'recovery';`
    * OnSuccess now optionally passes the message directly from the IDP provider
    * Support for arbitrary login values passed to IDP through `customValues` option
* fix: pads date numbers in changelog automation. E.G. 2024-3-1 -> 2024-03-01

* feat: allow passing `DBCreateOptions` to `IdbStorage` constructor
* updated management canister interface

## [1.1.1] - 2024-03-19

* fix: work around `PublicKeyCredential` not being enumerable

## [1.1.0] - 2024-03-18

### Added

* feat: adds `fromPem` method for `identity-secp256k1`
* feat: HttpAgent tracks a watermark from the latest readState call. Queries with signatures made before the watermark will be automatically retried, and rejected if they are still behind.
* fix: remove `ArrrayBuffer` checks from `WebAuthnIdentity` to resolve issues with the Bitwarden password manager

## [1.0.1] - 2024-02-20

### Changed

*   fix: `Ed25519KeyIdentity` was not generating unique identities when no seed was provided. This issue was introduced in `v0.20.0-beta.0`. If your code was affected please upgrade to `>=1.0.1`
*   chore: export `AuthClientStorage` to aid with custom implementations

## [1.0.0]

### Added

- feat: new `CustomPath` class, better docs, and deprecating metadata path type for `CanisterStatus`

### Changed

*   chore: npm audit fix
*   fix: adds npm run build to publish script
*   chore: update Management Canister interface
*   feat: new `CustomPath` class, better docs, and deprecating metadata path type for `CanisterStatus`
*   chore: adding new controller to snapshot for e2e canister status

## [0.21.4]

### Changed

*   fix: edit to the post-release script
*   fix: export partial identity from index of @dfinity/identity
*   chore: npm update & bumping jest-environment-jsdom
*   feat: release automation changes
*   fix: distinguish remote dev environments from known hosts

## [0.21.0]

### Added

*   feat: introduces `ObservableLog` to `HttpAgent`. Allows subscribers to be notified of events from the agent without sending them directly to the console
*   feat: enhances `.from` methods on public key classes to support unknown types, including PublicKey instances, ArrayBuffer-like objects, DER encoded public keys, and hex strings. Also introduces a new `bufFromBufLike` util

### Changed

*   chore: exporting http errors
*   chore: cleaning up lint warnings
*   chore: cleans up github actions linting warnings
*   feat: replaces `secp256k1` npm package with `@noble/curves`
*   feat: introduces partial identities from public keys for authentication flows
*   fix: honor disableIdle flag
*   fix: add `github.dev` and `gitpod.io` to known hosts

## [0.20.2]

### Changed

*   chore: lowering prettier version for CI
*   fix: restoring localhost to list of known hosts

## [0.20.1]

### Changed

*   feat: retry query signature verification in case cache is stale

## [0.20.0]

### Added

*   feat: uses expirable map for subnet keys in `agent-js`, with a timeout of 1 hour
*   **feat!: node signature verification**  
This feature includes additional changes in support of testing and releasing the feature:  
    *   Mainnet e2e tests for queries and calls
    *   published counter canister
    *   New `HttpAgent` option - `verifyQuerySignatures`. Defaults to true, but allows you to opt out of verification. Useful for testing against older replica versions
    *   Introducing `ed25519` logic to agent for validating node signatures
    *   Standardizing around `@noble/curves` instead of tweetnacl in `@dfinity/identity`
    *   new export - hashOfMap from agent, matching the naming used in the interface specification
    *   new unit tests
    *   new Verify export on ed25519 because why not
    *   Adds support for `Uint8Arrays` in `Principal.from()`
    *   feat: introduces `ExpirableMap`, a utility class that will return values up until a configured expiry
    *   chore: increases size limit for `agent-js` to allow for `Ed25519` support for node key signature verification
    *   feat!: replaces `disableNonce` feature with `useQueryNonces`. Going forward, updates will use nonces, but queries and readstate calls will not. Queries and readsatate calls will use nonces if `useQueryNonces` is set to true
    *   feat: adds subnet metrics decoding to canisterStatus for `/subnet` path
    *   feat!: sets expiry to 1 minute less than the configured expiry, and then down to the nearest second. This matches existing behaviour, but adds the rounding

### Changed

*   chore: cleanup for node 20 development in `agent-js`
*   fix: `canisterStatus` returns full list of controllers
*   chore: replaces use of `localhost` with `127.0.0.1`for better node 18 support. Also swaps Jest for vitest, runs mitm against mainnet, and updates some packages
*   feat: retry logic will catch and retry for thrown errors
*   feat!: adds certificate logic to decode subnet and node key paths from the hashtree. Changes the interface for `lookup\_path` to allow returning a `HashTree`, but also constrains `lookup` response to an `ArrayBuffer` using a new `lookupResultToBuffer` export

## [0.19.3]

### Changed

*   fix: `Principal` JSON is compatible with `@dfinity/utils ``jsonReviver` helper
*   chore: npm audit
*   feat: `Principal` class serializes to JSON
*   feat: certificate checks validate that certificate time is not more than 5 minutes ahead of or behind system time.
*   feat: two new `leb` decoding utils added to `@dfinity/agent/utils/leb` to make it simpler to decode leb values and time from a certificate tree
*   chore: limit npm version to 9 in ci for compatibility with node 16
*   Adds more helpful error message for when principal is undefined during actor creation

## [0.19.2]

### Changed

*   fix: subdomains on `icp0.io` and `ic0.app` were incorrectly sending requests to `icp-api` and encountering CSP issues

## [0.19.1]

### Changed

*   fix: default host logic fixed and tests added

## [0.19.0]

### Changed

*   feat: replaces the `js-sha256` library with `@noble/hashes` due to a breaking bug in Chrome
*   Fix: add `@dfinity/principal` as a peerDependency to `assets` and `candid`.
*   Feat: `HttpAgent` now uses a default address of https://icp-api.io. Users will be warned for not setting a host, but the code will default to mainnet.
*   Feat: use webcrypto or node crypto instead of Math.random for nonce generation if available

## [0.18.1]

### Changed

*   fix: fix composite query in actor.ts
*   fix: handle new update call errors ([IC-1462](https://github.com/dfinity/interface-spec/pull/143))
*   chore: updates engines in package.json and recommended node version for development in nvmrc to support node 18+
*   chore: corrections to publishing docs
*   fix: typo in `JsonnableWebAuthnIdentitiy`, breaking change that requires users to update their imports to `JsonnableWebAuthnIdentity` when this type is used
*   fix: fix a bug in decoding service types, when function types come after the service type in the type table
*   feat: support `composite_query` in candid
*   fix: fix a bug in decoding service types, when function types come after the service type in the type table
*   feat: include boundary node http details to query and update calls
*   feat: adds method for actor creation that includes boundary node http details

## [0.15.7]

### Changed

*   Do not use `Headers` struct during init of HttpAgent for Node compatibility. Note: still supports use of Headers in application code

*   fix: finish all tasks before calling onSuccess auth callback in `@dfinity/auth-client`

## [0.15.6]

### Changed

*   feat: retry failed `read\_state` requests

## [0.15.5]

### Changed

*   add support for WebAuthn level 3 [authenticatorAttachment](https://w3c.github.io/webauthn/#dom-publickeycredential-authenticatorattachment)

## [0.15.4]

### Changed

*   removes more circular dependencies in agent, actor, proxy, and pollingstrategy
*   chore: updates distro for lint and prettier checks
*   removes more circular dependencies in agent, actor, proxy, and pollingstrategy
*   feat: adds keyType option for `AuthClient`, allowing users to specify whether to use an `ed25519` or `ECDSAKey`. This is important for custom storage providers that can't store `CryptoKey` objects
*   chore: removes a circular dependency on index for canisterStatus
*   chore: documents usage of fetch and fetchOptions for `HttpAgent`

## [0.15.3]

### Changed

*   reverts the `X-IC-Request-ID header` until we coordinate cors support with icx-proxy

## [0.15.2]

### Changed

*   Corrects some dev dependencies incorrectly listed as dependencies in `auth-client` package.json
*   introduces `X-IC-Request-ID header` to more easily identify retried requests. Also uses a standard Headers constructor to manage headers

Changes default stored key for `auth-client` to use ECDSAKey*   Also updates the storage interface types to support `CryptoKeyPair`

*   updates link to `identity-secp256k1` in docs site

## [0.15.1]

### Changed

*   fixes a package configuration issue with `@dfinity/identity-secp256k1`

## [0.15.0]

### Changed

*   _Breaking change:_ Moves `Secp256k1KeyIdentity` to its own package. `@dfinity/identity-secp256k1`
*   _Breaking change:_ Deprecates `@dfinity/authentication`. If you relied on the `isDelegationValid` check, it has been moved to `@dfinity/identity`
    
*   Deprecates `@dfinity/identity-ledgerhq`. Use `@zondax/ledger-icp` instead.
*   chore: links assets docs in index
*   chore: sets up new size-limit job for packages, in preparation for CI

## [0.14.1]

### Changed

*   feat: `secp256k1` now supports a `fromSeedPhrase` method that will reproduce the same identity across `agent-js`, `dfx`, and `quill`
*   chore: configures `unpkg` to use esmodules
*   chore: removes unused lint shell script
*   chore: adds `js-sha256` dependency to principal
*   bug: fixes idlemanager initializing - now either requires `createOptions.identity` or `authClient.login` to be called before starting idle timeout

## [0.14.0]

### Changed

*   Adds retry logic to `HttpAgent`. By default, retries three times before throwing an error, to offer a more cohesive workflow
*   Improves and truncates error messages in Candid
*   fixes flaky tests for syncTime
*   Adds a top-level `fetchCandid()` function which retrieves the Candid interface for a given canister id.
*   chore: `auth-client` expose storage constant keys
*   bug: `auth-client` resolves window.open issue in login function in safari due to async storage call
*   New package: @dfinity/assets. This package provides an asset manager to manage assets on an assets canister.
*   bug: `auth-client` storage wrapper returns after resolve to avoid idb to be recreated

## [0.13.3]

### Changed

*   New package: `@dfinity/bls-verify`. This package provides a pure-js implementation of BLS verification using the `miracl-core` package. This can be used to polyfill BLS verification for `agent-js`, but it is notably very slow (~3s per verification). Optimization may be possible with a significant refactoring
*   adds ability to polyfill bls verification in Certificate
*   Auth Client moves key fallback generation to the create method instead of login and makes the `\_key` non-nullable. This fixes a regression with async window.open behavior in Safari
*   `HttpAgent` now offers a method to sync time with the replica, provided a specific canister. This can be used to set proper `Expiry` times when a device has fallen out of sync with the replica.
*   Fixes a candid bug where when decoding, optional fields could be skipped if the data on the wire contains additional fields.

## [0.13.2]

### Changed

*   `auth-client` avoids localstorage global and can be used in a web worker or nodejs
*   bug: `auth-client` logout now awaits clearing storage

## [0.13.1]

### Changed

*   fixes a bug with the localstorage migration strategy

## [0.13.0]

### Changed

*   AuthClient now uses `IndexedDb` by default. To use localStorage, import LocalStorage provider and pass it during `AuthClient.create()`.

*   Also offers a generic `IndexedDb` keyval store, `IdbKeyVal`

*   `AuthClient` migrates gracefully from localstorage to IDB when upgrading

## [0.12.2]

### Changed

*   Support for the `SubtleCrypto` interface in `@dfinity/identity` using the new `ECDSAKeyIdentity`
*   `CanisterStatus` no longer suppresses rootKey errors
*   Readme's point to https://agent-js.icp.xyz

## [0.12.1]

### Changed

*   Adds inline sourcemaps to packages
*   Pulls lint out to a separate job now that Node 12 is failing with latest eslint dependencies
*   Adds `UTF-8` as an encoding option for `CanisterStatus` custom paths
*   Adds a public method `createReadStateRequest` that creates the request for `readState`.
*   Add an extra parameter to `readState` to pass a created request. If this parameter is passed, the method does the request directly without creating a new one.
*   Use the `createReadStateRequest` and the extra parameter when polling for the response to avoid signing requests during polling.
*   Adds `derivationOrigin` to `auth-client` login to support the ability to login using the identity derived from a different origin. See [proposed changes](https://github.com/dfinity/internet-identity/pull/724/files#diff-44c106928503ccfb1b3f09f02513578552f66b68dea01c5ec4bd2de858bbba1a)

## [0.12.0]

### Changed

*   Changed the certificate verification interface and fixed its logic. The public constructor is now static and asynchronous. There is no separate verification method, the check is done automatically in the constructor and newly also checks that the delegation is authoritative for the given canister ID, as required by the Internet Computer interface specification.

## [0.11.2]

### Changed

*   Adds a default callback to the `IdleManager` that will refresh the page after clearing the storage
*   Adds a new utility method, `canisterStatus`, to `agent-js`. Canister status now allows you to query paths from the canister certificate with a simple interface, using the API from the[interface specification](https://internetcomputer.org/docs/current/references/ic-interface-spec#state-tree-canister-information)  
    Comes with nicely configured options for
    
    `time`, `controllers`, `subnet`, `module_hash`, `candid`. Additionally, has a utility for reading custom MetaData set using [ic-wasm](https://github.com/dfinity/ic-wasm), as well as generic custom paths in the format of ArrayBuffers.
*   updates to package.json files for metadata in npm

## [0.11.1]

### Changed

*   Fix for a corner case that could lead to incorrect decoding of record types.

## [0.11.0]

### Changed

*   makeNonce now returns unique values. Previously only the first byte of the nonce was populated.
*   Introduces `IdleManager` to the `auth-client`. You can now use it to detect when the user has been idle for a configurable amount of time, and then to register callbacks for the sake of logging the user out and prompting re-authentication. See the `@dfinity/auth-client` Readme for more details
*   Reduces the `maxTimeToLive` default setting from 24 hours to 8
*   Versioning tool now sets patch version to 0 for minor version updates, or patch and minor versions to 0 for major version updates
*   Removes jest-expect-message, which was making test error messages less useful
*   `HttpAgent` now generates a nonce to ensure that calls are unique by default. If you want to opt out or provide your own nonce logic, you can now pass an option of `disableNonce: true`during the agent initialization.
    
    If you are currently using `agent.addTransform(makeNonceTransform())` , please note that you should remove that logic, or add the `disableNonce` option to your agent when upgrading.
    

## [0.10.3]

### Changed

*   Candid now allows optional records to be omitted. See https://github.com/dfinity/agent-js/issues/524
*   In `auth-client`, login `onSuccess` callback and `onError` callback now supports async pattern.
*   Updates npm dependencies to resolve warnings for typedoc and node-fetch. No runtime dependencies were affected.

## [0.10.2]

### Changed

*   Security enhancement - adds a rewrite for urls to subdomains of
    
    `\*.ic0.app/api`
    
    to
    
    `ic0.app/api`
    
*   Improves error messages for when `HttpAgent` cannot infer `fetch` implementation

## [0.10.1]

### Changed

*   Fix for the `auth-client` identity option and added JSDOC comment for the `timeToLive` option
*   Sets the default Internet Identity expiration to 1 day for the `authClient`, up from 15 minutes
*   No longer checks instanceof `Principal` in `@dfinity/agent`, which should allow non-identical versions of packages to interoperate, as long as they share the same API

## [0.10.0]

### Changed

*   Adds changelog for `agent-js` packages
*   `Buffer` and `Pipe` refactor
    *   In previous versions of dfinity packages, we relied on `Buffer`, a polyfilled version of the Node.js `Buffer` utility. In a significant refactor, we have removed all cases of this, along with `Pipe` and the nonstandard `Blob` packages, in favor of `ArrayBuffer`, `Uint8Array`, and `DataView`
    *   Utility methods such as `blobToUint8Array` have been removed.
    *   Interfaces that relied on `Buffer` and related packages have been updated to accept `ArrayBuffer`, and the type interfaces are updated to reflect this
*   `Secp256k1` Support
    *   Adds two new exports to `@dfinity/identity` - `Secp256k1KeyIdentity` and `Secp256k1PublicKey`
    *   API mirrors the `ed25519` components, and relies on the [secp256k1](https://www.npmjs.com/package/secp256k1) npm package for signing and verification.<|MERGE_RESOLUTION|>--- conflicted
+++ resolved
@@ -2,23 +2,15 @@
 
 ## [Unreleased]
 
-<<<<<<< HEAD
-### Changed
-
-* fix: retry logic now includes delays with exponential backoff. Retries should no longer happen too quickly for the replica to catch up.
-
-### Added
-
-* new `HttpAgent` option: `backoffStrategy` - allows you to set a custom delay strategy for retries. The default is a newly exported `exponentialBackoff`, but you can pass your own function to customize the delay between retries.
-=======
 ### Added
 
 - chore: adds required `npm audit` check to PRs
+- new `HttpAgent` option: `backoffStrategy` - allows you to set a custom delay strategy for retries. The default is a newly exported `exponentialBackoff`, but you can pass your own function to customize the delay between retries.
 
 ### Changed
 
 - chore: upgrades github actions to v4
->>>>>>> b699f2c5
+- fix: retry logic now includes delays with exponential backoff matching the dfx strategy. Retries should no longer happen too quickly for the replica to catch up.
 
 ## [1.2.1] - 2024-04-25
 
