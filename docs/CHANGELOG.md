--- conflicted
+++ resolved
@@ -2,15 +2,13 @@
 
 ## [Unreleased]
 
-<<<<<<< HEAD
 ### Changed
 
 * feat: allow passing `DBCreateOptions` to `IdbStorage` constructor
-=======
+
 ## [1.1.1] - 2024-03-19
 
 * fix: work around `PublicKeyCredential` not being enumerable
->>>>>>> 4ba3407b
 
 ## [1.1.0] - 2024-03-18
 
