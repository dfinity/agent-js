# Changelog

## [Unreleased]

### Added

<<<<<<< HEAD
- fix: `target_canister` is used only for `install_chunked_code` of management canister, complying with internet computer specification
=======
- chore: pins nanoid dev dependency version to override warning
>>>>>>> 2e8d15a5
- feat: Add support for effective target canister ID in management canister calls.

### Changed

- chore: Removes warning that users found unhelpful, when a message originates from other sources than the identity provider in `AuthClient` during authentication.
- fix: Make pollForResponse typesafe to avoid exceptions from unknown requests

## [2.1.3] - 2024-10-23

### Added

- feat: allow for setting HttpAgent ingress expiry using `ingressExpiryInMinutes` option

- feat: improved assertion options for agent errors using `prototype`, `name`, and `instanceof`

### Changed

- test: automatically deploys trap canister if it doesn't exist yet during e2e
- fix: handle v3 traps correctly, pulling the reject_code and message from the certificate in the error response like v2.
Example trap error message:
```txt
AgentError: Call failed:
  Canister: hbrpn-74aaa-aaaaa-qaaxq-cai
  Method: Throw (update)
  "Request ID": "ae107dfd7c9be168a8ebc122d904900a95e3f15312111d9e0c08f136573c5f13"
  "Error code": "IC0406"
  "Reject code": "4"
  "Reject message": "foo"
```
- feat: the `UpdateCallRejected` error now exposes  `reject_code: ReplicaRejectCode`, `reject_message: string`, and `error_code?: string` properties directly on the error object.
- fix: recalculates body to use a fresh `Expiry` when polling for `read_state` requests. This prevents the request from exceeding the `maximum_ingress_expiry` when the replica is slow to respond.

## [2.1.2] - 2024-09-30
- fix: revert https://github.com/dfinity/agent-js/pull/923 allow option to set agent replica time

## [2.1.1] - 2024-09-13

### Added

- fix: support for headers during upload with `@dfinity/assets`

## [2.1.0] - 2024-09-12

### Added

- chore: awaits prettier formatting in release automation
- feat: expose inner certificate in `Certificate` for inspection or use in raw calls. `Certificate.cert` is now a public property
- feat: allow creation of multiple Actors in `useAuthClient` by passing a record to `actorOptions` with the actor name as the key, and `CreateActorOptions` as the value
- feat: sync_call support in HttpAgent and Actor
  - Skips polling if the sync call succeeds and provides a certificate
  - Falls back to v2 api if the v3 endpoint 404's
  - Adds certificate to SubmitResponse endpoint
  - adds callSync option to `HttpAgent.call`, which defaults to `true`
- feat: management canister interface updates for schnorr signatures
- feat: ensure that identity-secp256k1 seed phrase must produce a 64 byte seed
- docs: documentation and metadata for use-auth-client
- feat: adds optional `rootKey` to `HttpAgentOptions` to allow for a custom root key to be used for verifying signatures from other networks
- chore: npm audit bumping micromatch
- feat: exports polling utilities from `@dfinity/agent` for use in other packages
  - `pollForResponse` now uses the default strategy by default
  - Updated the `bls-verify` jsdoc comment to accurately reflect that the default strategy now uses @noble/curves
- docs: clarifies meaning of `effectiveCanisterId` in `CallOptions`

### Changed

- feat: adds management canister support for canister snapshots
- feat: replaces hdkey and bip32 implementations with `@scure/bip39` and `@scure/bip32` due to vulnerability and lack of maintenance for `elliptic`
- chore: bumps dev dependency versions to remove warnings
- chore: addresses eslint errors uncovered by bumping eslint version

## [2.0.0] - 2024-07-16

### Changed

- fix: passing `request` correctly during pollForResponse `Processing` status
  - credit: [Senior Joinu](https://forum.dfinity.org/t/timestamp-failed-to-pass-the-watermark-after-retrying-the-configured-3-times/29180/11?)
- ci: removing headless browser tests pending a rewrite
- ci: changing token for creating release

### Added

- test: adding test for backwards compatibility with actor for v1 agents
- feat!: deprecate `HttpAgent` constructor in favor of new `create` and `createSync` methods.
  - `create` is async and returns a promise. It will sync time with the replica and fetch the root key if the host is not `https://icp-api.io`
  - Replaces `source` option with a `from` and `fromSync` methods, similar to `Principal.from`


## [1.4.0] - 2024-06-17

### Added

- feat!: add support for proof of absence in Certificate lookups
- feat: `update-management-idl` automation to update the management canister IDL in `@dfinity/agent`

### Changed

- fix: ObservableLog no longer extends Function and class instance can no longer be called. Fixes an issue when running in a browser extension context.
- feat!: ObservableLog's `log` method is renamed to `print` to avoind calling `log.log`.
- chore: update management canister interface with latest bitcoin features
- fix: publish script will correctly update the `package-lock.json` file with the correct dependencies when making a new release
- chore: updates agent error response to read "Gateway returns error" instead of "Server"`
- chore: updates dfinity/conventional-pr-title-action to v4.0.0
- chore: updates dfinity/conventional-pr-title-action to v3.2.0

## [1.3.0] - 2024-05-01

### Added

- docs: adds instructions on how to run unit and e2e tests to the README
- chore: adds required `npm audit` check to PRs
- new `HttpAgent` option: `backoffStrategy` - allows you to set a custom delay strategy for retries. The default is a newly exported `exponentialBackoff`, but you can pass your own function to customize the delay between retries.

### Changed

- chore: upgrades github actions to v4
- fix: retry logic now includes delays with exponential backoff matching the dfx strategy. Retries should no longer happen too quickly for the replica to catch up.

## [1.2.1] - 2024-04-25

### Added

- feat: make `IdbStorage` `get/set` methods generic
- chore: add context to errors thrown when failing to decode CBOR values.
- chore: replaces global npm install with setup-node for size-limit action

## [1.2.0] - 2024-03-25

### Added

* feat: adds support for verified queries against management canister
  * includes support for `fetch_canister_logs` in the actor provided by `getManagementCanister`
  * also includes support for bitcoin queries

Logging

```ts
// Agent should not use an anonymous identity for this call, and should ideally be a canister controller
const management = await getManagementCanister({ agent });
const logs = await management.fetch_canister_logs({ canister_id: canisterId });
```

Bitcoin

```ts
// For now, the verifyQuerySignatures option must be set to false
const agent = await makeAgent({ host: 'https://icp-api.io', verifyQuerySignatures: false });
const management = getManagementCanister({
    agent
});

const result = await management.bitcoin_get_balance_query({
    address: 'bc1qxy2kgdygjrsqtzq2n0yrf2493p83kkfjhx0wlh',
    network: { mainnet: null },
    min_confirmations: [6],
});
```

### Changed

* chore: npm audit fix
* feat!: support for restricting II auth methods
    * New login option: `allowPinAuthentication?: boolean;`
    * Response from II includes `authnMethod: 'passkey' | 'pin' | 'recovery';`
    * OnSuccess now optionally passes the message directly from the IDP provider
    * Support for arbitrary login values passed to IDP through `customValues` option
* fix: pads date numbers in changelog automation. E.G. 2024-3-1 -> 2024-03-01

* feat: allow passing `DBCreateOptions` to `IdbStorage` constructor
* updated management canister interface

## [1.1.1] - 2024-03-19

* fix: work around `PublicKeyCredential` not being enumerable

## [1.1.0] - 2024-03-18

### Added

* feat: adds `fromPem` method for `identity-secp256k1`
* feat: HttpAgent tracks a watermark from the latest readState call. Queries with signatures made before the watermark will be automatically retried, and rejected if they are still behind.
* fix: remove `ArrrayBuffer` checks from `WebAuthnIdentity` to resolve issues with the Bitwarden password manager

## [1.0.1] - 2024-02-20

### Changed

*   fix: `Ed25519KeyIdentity` was not generating unique identities when no seed was provided. This issue was introduced in `v0.20.0-beta.0`. If your code was affected please upgrade to `>=1.0.1`
*   chore: export `AuthClientStorage` to aid with custom implementations

## [1.0.0]

### Added

- feat: new `CustomPath` class, better docs, and deprecating metadata path type for `CanisterStatus`

### Changed

*   chore: npm audit fix
*   fix: adds npm run build to publish script
*   chore: update Management Canister interface
*   feat: new `CustomPath` class, better docs, and deprecating metadata path type for `CanisterStatus`
*   chore: adding new controller to snapshot for e2e canister status

## [0.21.4]

### Changed

*   fix: edit to the post-release script
*   fix: export partial identity from index of @dfinity/identity
*   chore: npm update & bumping jest-environment-jsdom
*   feat: release automation changes
*   fix: distinguish remote dev environments from known hosts

## [0.21.0]

### Added

*   feat: introduces `ObservableLog` to `HttpAgent`. Allows subscribers to be notified of events from the agent without sending them directly to the console
*   feat: enhances `.from` methods on public key classes to support unknown types, including PublicKey instances, ArrayBuffer-like objects, DER encoded public keys, and hex strings. Also introduces a new `bufFromBufLike` util

### Changed

*   chore: exporting http errors
*   chore: cleaning up lint warnings
*   chore: cleans up github actions linting warnings
*   feat: replaces `secp256k1` npm package with `@noble/curves`
*   feat: introduces partial identities from public keys for authentication flows
*   fix: honor disableIdle flag
*   fix: add `github.dev` and `gitpod.io` to known hosts

## [0.20.2]

### Changed

*   chore: lowering prettier version for CI
*   fix: restoring localhost to list of known hosts

## [0.20.1]

### Changed

*   feat: retry query signature verification in case cache is stale

## [0.20.0]

### Added

*   feat: uses expirable map for subnet keys in `agent-js`, with a timeout of 1 hour
*   **feat!: node signature verification**
This feature includes additional changes in support of testing and releasing the feature:
    *   Mainnet e2e tests for queries and calls
    *   published counter canister
    *   New `HttpAgent` option - `verifyQuerySignatures`. Defaults to true, but allows you to opt out of verification. Useful for testing against older replica versions
    *   Introducing `ed25519` logic to agent for validating node signatures
    *   Standardizing around `@noble/curves` instead of tweetnacl in `@dfinity/identity`
    *   new export - hashOfMap from agent, matching the naming used in the interface specification
    *   new unit tests
    *   new Verify export on ed25519 because why not
    *   Adds support for `Uint8Arrays` in `Principal.from()`
    *   feat: introduces `ExpirableMap`, a utility class that will return values up until a configured expiry
    *   chore: increases size limit for `agent-js` to allow for `Ed25519` support for node key signature verification
    *   feat!: replaces `disableNonce` feature with `useQueryNonces`. Going forward, updates will use nonces, but queries and readstate calls will not. Queries and readsatate calls will use nonces if `useQueryNonces` is set to true
    *   feat: adds subnet metrics decoding to canisterStatus for `/subnet` path
    *   feat!: sets expiry to 1 minute less than the configured expiry, and then down to the nearest second. This matches existing behaviour, but adds the rounding

### Changed

*   chore: cleanup for node 20 development in `agent-js`
*   fix: `canisterStatus` returns full list of controllers
*   chore: replaces use of `localhost` with `127.0.0.1`for better node 18 support. Also swaps Jest for vitest, runs mitm against mainnet, and updates some packages
*   feat: retry logic will catch and retry for thrown errors
*   feat!: adds certificate logic to decode subnet and node key paths from the hashtree. Changes the interface for `lookup\_path` to allow returning a `HashTree`, but also constrains `lookup` response to an `ArrayBuffer` using a new `lookupResultToBuffer` export

## [0.19.3]

### Changed

*   fix: `Principal` JSON is compatible with `@dfinity/utils ``jsonReviver` helper
*   chore: npm audit
*   feat: `Principal` class serializes to JSON
*   feat: certificate checks validate that certificate time is not more than 5 minutes ahead of or behind system time.
*   feat: two new `leb` decoding utils added to `@dfinity/agent/utils/leb` to make it simpler to decode leb values and time from a certificate tree
*   chore: limit npm version to 9 in ci for compatibility with node 16
*   Adds more helpful error message for when principal is undefined during actor creation

## [0.19.2]

### Changed

*   fix: subdomains on `icp0.io` and `ic0.app` were incorrectly sending requests to `icp-api` and encountering CSP issues

## [0.19.1]

### Changed

*   fix: default host logic fixed and tests added

## [0.19.0]

### Changed

*   feat: replaces the `js-sha256` library with `@noble/hashes` due to a breaking bug in Chrome
*   Fix: add `@dfinity/principal` as a peerDependency to `assets` and `candid`.
*   Feat: `HttpAgent` now uses a default address of https://icp-api.io. Users will be warned for not setting a host, but the code will default to mainnet.
*   Feat: use webcrypto or node crypto instead of Math.random for nonce generation if available

## [0.18.1]

### Changed

*   fix: fix composite query in actor.ts
*   fix: handle new update call errors ([IC-1462](https://github.com/dfinity/interface-spec/pull/143))
*   chore: updates engines in package.json and recommended node version for development in nvmrc to support node 18+
*   chore: corrections to publishing docs
*   fix: typo in `JsonnableWebAuthnIdentitiy`, breaking change that requires users to update their imports to `JsonnableWebAuthnIdentity` when this type is used
*   fix: fix a bug in decoding service types, when function types come after the service type in the type table
*   feat: support `composite_query` in candid
*   fix: fix a bug in decoding service types, when function types come after the service type in the type table
*   feat: include boundary node http details to query and update calls
*   feat: adds method for actor creation that includes boundary node http details

## [0.15.7]

### Changed

*   Do not use `Headers` struct during init of HttpAgent for Node compatibility. Note: still supports use of Headers in application code

*   fix: finish all tasks before calling onSuccess auth callback in `@dfinity/auth-client`

## [0.15.6]

### Changed

*   feat: retry failed `read\_state` requests

## [0.15.5]

### Changed

*   add support for WebAuthn level 3 [authenticatorAttachment](https://w3c.github.io/webauthn/#dom-publickeycredential-authenticatorattachment)

## [0.15.4]

### Changed

*   removes more circular dependencies in agent, actor, proxy, and pollingstrategy
*   chore: updates distro for lint and prettier checks
*   removes more circular dependencies in agent, actor, proxy, and pollingstrategy
*   feat: adds keyType option for `AuthClient`, allowing users to specify whether to use an `ed25519` or `ECDSAKey`. This is important for custom storage providers that can't store `CryptoKey` objects
*   chore: removes a circular dependency on index for canisterStatus
*   chore: documents usage of fetch and fetchOptions for `HttpAgent`

## [0.15.3]

### Changed

*   reverts the `X-IC-Request-ID header` until we coordinate cors support with icx-proxy

## [0.15.2]

### Changed

*   Corrects some dev dependencies incorrectly listed as dependencies in `auth-client` package.json
*   introduces `X-IC-Request-ID header` to more easily identify retried requests. Also uses a standard Headers constructor to manage headers

Changes default stored key for `auth-client` to use ECDSAKey*   Also updates the storage interface types to support `CryptoKeyPair`

*   updates link to `identity-secp256k1` in docs site

## [0.15.1]

### Changed

*   fixes a package configuration issue with `@dfinity/identity-secp256k1`

## [0.15.0]

### Changed

*   _Breaking change:_ Moves `Secp256k1KeyIdentity` to its own package. `@dfinity/identity-secp256k1`
*   _Breaking change:_ Deprecates `@dfinity/authentication`. If you relied on the `isDelegationValid` check, it has been moved to `@dfinity/identity`

*   Deprecates `@dfinity/identity-ledgerhq`. Use `@zondax/ledger-icp` instead.
*   chore: links assets docs in index
*   chore: sets up new size-limit job for packages, in preparation for CI

## [0.14.1]

### Changed

*   feat: `secp256k1` now supports a `fromSeedPhrase` method that will reproduce the same identity across `agent-js`, `dfx`, and `quill`
*   chore: configures `unpkg` to use esmodules
*   chore: removes unused lint shell script
*   chore: adds `js-sha256` dependency to principal
*   bug: fixes idlemanager initializing - now either requires `createOptions.identity` or `authClient.login` to be called before starting idle timeout

## [0.14.0]

### Changed

*   feat: strips out bitcoin query methods from management canister IDL
*   Adds retry logic to `HttpAgent`. By default, retries three times before throwing an error, to offer a more cohesive workflow
*   Improves and truncates error messages in Candid
*   fixes flaky tests for syncTime
*   Adds a top-level `fetchCandid()` function which retrieves the Candid interface for a given canister id.
*   chore: `auth-client` expose storage constant keys
*   bug: `auth-client` resolves window.open issue in login function in safari due to async storage call
*   New package: @dfinity/assets. This package provides an asset manager to manage assets on an assets canister.
*   bug: `auth-client` storage wrapper returns after resolve to avoid idb to be recreated

## [0.13.3]

### Changed

*   New package: `@dfinity/bls-verify`. This package provides a pure-js implementation of BLS verification using the `miracl-core` package. This can be used to polyfill BLS verification for `agent-js`, but it is notably very slow (~3s per verification). Optimization may be possible with a significant refactoring
*   adds ability to polyfill bls verification in Certificate
*   Auth Client moves key fallback generation to the create method instead of login and makes the `\_key` non-nullable. This fixes a regression with async window.open behavior in Safari
*   `HttpAgent` now offers a method to sync time with the replica, provided a specific canister. This can be used to set proper `Expiry` times when a device has fallen out of sync with the replica.
*   Fixes a candid bug where when decoding, optional fields could be skipped if the data on the wire contains additional fields.

## [0.13.2]

### Changed

*   `auth-client` avoids localstorage global and can be used in a web worker or nodejs
*   bug: `auth-client` logout now awaits clearing storage

## [0.13.1]

### Changed

*   fixes a bug with the localstorage migration strategy

## [0.13.0]

### Changed

*   AuthClient now uses `IndexedDb` by default. To use localStorage, import LocalStorage provider and pass it during `AuthClient.create()`.

*   Also offers a generic `IndexedDb` keyval store, `IdbKeyVal`

*   `AuthClient` migrates gracefully from localstorage to IDB when upgrading

## [0.12.2]

### Changed

*   Support for the `SubtleCrypto` interface in `@dfinity/identity` using the new `ECDSAKeyIdentity`
*   `CanisterStatus` no longer suppresses rootKey errors
*   Readme's point to https://agent-js.icp.xyz

## [0.12.1]

### Changed

*   Adds inline sourcemaps to packages
*   Pulls lint out to a separate job now that Node 12 is failing with latest eslint dependencies
*   Adds `UTF-8` as an encoding option for `CanisterStatus` custom paths
*   Adds a public method `createReadStateRequest` that creates the request for `readState`.
*   Add an extra parameter to `readState` to pass a created request. If this parameter is passed, the method does the request directly without creating a new one.
*   Use the `createReadStateRequest` and the extra parameter when polling for the response to avoid signing requests during polling.
*   Adds `derivationOrigin` to `auth-client` login to support the ability to login using the identity derived from a different origin. See [proposed changes](https://github.com/dfinity/internet-identity/pull/724/files#diff-44c106928503ccfb1b3f09f02513578552f66b68dea01c5ec4bd2de858bbba1a)

## [0.12.0]

### Changed

*   Changed the certificate verification interface and fixed its logic. The public constructor is now static and asynchronous. There is no separate verification method, the check is done automatically in the constructor and newly also checks that the delegation is authoritative for the given canister ID, as required by the Internet Computer interface specification.

## [0.11.2]

### Changed

*   Adds a default callback to the `IdleManager` that will refresh the page after clearing the storage
*   Adds a new utility method, `canisterStatus`, to `agent-js`. Canister status now allows you to query paths from the canister certificate with a simple interface, using the API from the[interface specification](https://internetcomputer.org/docs/current/references/ic-interface-spec#state-tree-canister-information)
    Comes with nicely configured options for

    `time`, `controllers`, `subnet`, `module_hash`, `candid`. Additionally, has a utility for reading custom MetaData set using [ic-wasm](https://github.com/dfinity/ic-wasm), as well as generic custom paths in the format of ArrayBuffers.
*   updates to package.json files for metadata in npm

## [0.11.1]

### Changed

*   Fix for a corner case that could lead to incorrect decoding of record types.

## [0.11.0]

### Changed

*   makeNonce now returns unique values. Previously only the first byte of the nonce was populated.
*   Introduces `IdleManager` to the `auth-client`. You can now use it to detect when the user has been idle for a configurable amount of time, and then to register callbacks for the sake of logging the user out and prompting re-authentication. See the `@dfinity/auth-client` Readme for more details
*   Reduces the `maxTimeToLive` default setting from 24 hours to 8
*   Versioning tool now sets patch version to 0 for minor version updates, or patch and minor versions to 0 for major version updates
*   Removes jest-expect-message, which was making test error messages less useful
*   `HttpAgent` now generates a nonce to ensure that calls are unique by default. If you want to opt out or provide your own nonce logic, you can now pass an option of `disableNonce: true`during the agent initialization.

    If you are currently using `agent.addTransform(makeNonceTransform())` , please note that you should remove that logic, or add the `disableNonce` option to your agent when upgrading.


## [0.10.3]

### Changed

*   Candid now allows optional records to be omitted. See https://github.com/dfinity/agent-js/issues/524
*   In `auth-client`, login `onSuccess` callback and `onError` callback now supports async pattern.
*   Updates npm dependencies to resolve warnings for typedoc and node-fetch. No runtime dependencies were affected.

## [0.10.2]

### Changed

*   Security enhancement - adds a rewrite for urls to subdomains of

    `\*.ic0.app/api`

    to

    `ic0.app/api`

*   Improves error messages for when `HttpAgent` cannot infer `fetch` implementation

## [0.10.1]

### Changed

*   Fix for the `auth-client` identity option and added JSDOC comment for the `timeToLive` option
*   Sets the default Internet Identity expiration to 1 day for the `authClient`, up from 15 minutes
*   No longer checks instanceof `Principal` in `@dfinity/agent`, which should allow non-identical versions of packages to interoperate, as long as they share the same API

## [0.10.0]

### Changed

*   Adds changelog for `agent-js` packages
*   `Buffer` and `Pipe` refactor
    *   In previous versions of dfinity packages, we relied on `Buffer`, a polyfilled version of the Node.js `Buffer` utility. In a significant refactor, we have removed all cases of this, along with `Pipe` and the nonstandard `Blob` packages, in favor of `ArrayBuffer`, `Uint8Array`, and `DataView`
    *   Utility methods such as `blobToUint8Array` have been removed.
    *   Interfaces that relied on `Buffer` and related packages have been updated to accept `ArrayBuffer`, and the type interfaces are updated to reflect this
*   `Secp256k1` Support
    *   Adds two new exports to `@dfinity/identity` - `Secp256k1KeyIdentity` and `Secp256k1PublicKey`
    *   API mirrors the `ed25519` components, and relies on the [secp256k1](https://www.npmjs.com/package/secp256k1) npm package for signing and verification.<|MERGE_RESOLUTION|>--- conflicted
+++ resolved
@@ -4,11 +4,8 @@
 
 ### Added
 
-<<<<<<< HEAD
 - fix: `target_canister` is used only for `install_chunked_code` of management canister, complying with internet computer specification
-=======
 - chore: pins nanoid dev dependency version to override warning
->>>>>>> 2e8d15a5
 - feat: Add support for effective target canister ID in management canister calls.
 
 ### Changed
