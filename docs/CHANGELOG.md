# Changelog

## [Unreleased]

## [1.1.0] - 2024-03-18

### Added

* feat: adds `fromPem` method for `identity-secp256k1`
* feat: HttpAgent tracks a watermark from the latest readState call. Queries with signatures made before the watermark will be automatically retried, and rejected if they are still behind.
<<<<<<< HEAD
* feat: allow passing `DBCreateOptions` to `IdbStorage` constructor
=======
* fix: remove `ArrrayBuffer` checks from `WebAuthnIdentity` to resolve issues with the Bitwarden password manager
>>>>>>> ad6ba89d

## [1.0.1] - 2024-02-20

### Changed

*   fix: `Ed25519KeyIdentity` was not generating unique identities when no seed was provided. This issue was introduced in `v0.20.0-beta.0`. If your code was affected please upgrade to `>=1.0.1`
*   chore: export `AuthClientStorage` to aid with custom implementations

## [1.0.0]

### Added

- feat: new `CustomPath` class, better docs, and deprecating metadata path type for `CanisterStatus`

### Changed

*   chore: npm audit fix
*   fix: adds npm run build to publish script
*   chore: update Management Canister interface
*   feat: new `CustomPath` class, better docs, and deprecating metadata path type for `CanisterStatus`
*   chore: adding new controller to snapshot for e2e canister status

## [0.21.4]

### Changed

*   fix: edit to the post-release script
*   fix: export partial identity from index of @dfinity/identity
*   chore: npm update & bumping jest-environment-jsdom
*   feat: release automation changes
*   fix: distinguish remote dev environments from known hosts

## [0.21.0]

### Added

*   feat: introduces `ObservableLog` to `HttpAgent`. Allows subscribers to be notified of events from the agent without sending them directly to the console
*   feat: enhances `.from` methods on public key classes to support unknown types, including PublicKey instances, ArrayBuffer-like objects, DER encoded public keys, and hex strings. Also introduces a new `bufFromBufLike` util

### Changed

*   chore: exporting http errors
*   chore: cleaning up lint warnings
*   chore: cleans up github actions linting warnings
*   feat: replaces `secp256k1` npm package with `@noble/curves`
*   feat: introduces partial identities from public keys for authentication flows
*   fix: honor disableIdle flag
*   fix: add `github.dev` and `gitpod.io` to known hosts

## [0.20.2]

### Changed

*   chore: lowering prettier version for CI
*   fix: restoring localhost to list of known hosts

## [0.20.1]

### Changed

*   feat: retry query signature verification in case cache is stale

## [0.20.0]

### Added

*   feat: uses expirable map for subnet keys in `agent-js`, with a timeout of 1 hour
*   **feat!: node signature verification**  
This feature includes additional changes in support of testing and releasing the feature:  
    *   Mainnet e2e tests for queries and calls
    *   published counter canister
    *   New `HttpAgent` option - `verifyQuerySignatures`. Defaults to true, but allows you to opt out of verification. Useful for testing against older replica versions
    *   Introducing `ed25519` logic to agent for validating node signatures
    *   Standardizing around `@noble/curves` instead of tweetnacl in `@dfinity/identity`
    *   new export - hashOfMap from agent, matching the naming used in the interface specification
    *   new unit tests
    *   new Verify export on ed25519 because why not
    *   Adds support for `Uint8Arrays` in `Principal.from()`
    *   feat: introduces `ExpirableMap`, a utility class that will return values up until a configured expiry
    *   chore: increases size limit for `agent-js` to allow for `Ed25519` support for node key signature verification
    *   feat!: replaces `disableNonce` feature with `useQueryNonces`. Going forward, updates will use nonces, but queries and readstate calls will not. Queries and readsatate calls will use nonces if `useQueryNonces` is set to true
    *   feat: adds subnet metrics decoding to canisterStatus for `/subnet` path
    *   feat!: sets expiry to 1 minute less than the configured expiry, and then down to the nearest second. This matches existing behaviour, but adds the rounding

### Changed

*   chore: cleanup for node 20 development in `agent-js`
*   fix: `canisterStatus` returns full list of controllers
*   chore: replaces use of `localhost` with `127.0.0.1`for better node 18 support. Also swaps Jest for vitest, runs mitm against mainnet, and updates some packages
*   feat: retry logic will catch and retry for thrown errors
*   feat!: adds certificate logic to decode subnet and node key paths from the hashtree. Changes the interface for `lookup\_path` to allow returning a `HashTree`, but also constrains `lookup` response to an `ArrayBuffer` using a new `lookupResultToBuffer` export

## [0.19.3]

### Changed

*   fix: `Principal` JSON is compatible with `@dfinity/utils ``jsonReviver` helper
*   chore: npm audit
*   feat: `Principal` class serializes to JSON
*   feat: certificate checks validate that certificate time is not more than 5 minutes ahead of or behind system time.
*   feat: two new `leb` decoding utils added to `@dfinity/agent/utils/leb` to make it simpler to decode leb values and time from a certificate tree
*   chore: limit npm version to 9 in ci for compatibility with node 16
*   Adds more helpful error message for when principal is undefined during actor creation

## [0.19.2]

### Changed

*   fix: subdomains on `icp0.io` and `ic0.app` were incorrectly sending requests to `icp-api` and encountering CSP issues

## [0.19.1]

### Changed

*   fix: default host logic fixed and tests added

## [0.19.0]

### Changed

*   feat: replaces the `js-sha256` library with `@noble/hashes` due to a breaking bug in Chrome
*   Fix: add `@dfinity/principal` as a peerDependency to `assets` and `candid`.
*   Feat: `HttpAgent` now uses a default address of https://icp-api.io. Users will be warned for not setting a host, but the code will default to mainnet.
*   Feat: use webcrypto or node crypto instead of Math.random for nonce generation if available

## [0.18.1]

### Changed

*   fix: fix composite query in actor.ts
*   fix: handle new update call errors ([IC-1462](https://github.com/dfinity/interface-spec/pull/143))
*   chore: updates engines in package.json and recommended node version for development in nvmrc to support node 18+
*   chore: corrections to publishing docs
*   fix: typo in `JsonnableWebAuthnIdentitiy`, breaking change that requires users to update their imports to `JsonnableWebAuthnIdentity` when this type is used
*   fix: fix a bug in decoding service types, when function types come after the service type in the type table
*   feat: support `composite_query` in candid
*   fix: fix a bug in decoding service types, when function types come after the service type in the type table
*   feat: include boundary node http details to query and update calls
*   feat: adds method for actor creation that includes boundary node http details

## [0.15.7]

### Changed

*   Do not use `Headers` struct during init of HttpAgent for Node compatibility. Note: still supports use of Headers in application code

*   fix: finish all tasks before calling onSuccess auth callback in `@dfinity/auth-client`

## [0.15.6]

### Changed

*   feat: retry failed `read\_state` requests

## [0.15.5]

### Changed

*   add support for WebAuthn level 3 [authenticatorAttachment](https://w3c.github.io/webauthn/#dom-publickeycredential-authenticatorattachment)

## [0.15.4]

### Changed

*   removes more circular dependencies in agent, actor, proxy, and pollingstrategy
*   chore: updates distro for lint and prettier checks
*   removes more circular dependencies in agent, actor, proxy, and pollingstrategy
*   feat: adds keyType option for `AuthClient`, allowing users to specify whether to use an `ed25519` or `ECDSAKey`. This is important for custom storage providers that can't store `CryptoKey` objects
*   chore: removes a circular dependency on index for canisterStatus
*   chore: documents usage of fetch and fetchOptions for `HttpAgent`

## [0.15.3]

### Changed

*   reverts the `X-IC-Request-ID header` until we coordinate cors support with icx-proxy

## [0.15.2]

### Changed

*   Corrects some dev dependencies incorrectly listed as dependencies in `auth-client` package.json
*   introduces `X-IC-Request-ID header` to more easily identify retried requests. Also uses a standard Headers constructor to manage headers

Changes default stored key for `auth-client` to use ECDSAKey*   Also updates the storage interface types to support `CryptoKeyPair`

*   updates link to `identity-secp256k1` in docs site

## [0.15.1]

### Changed

*   fixes a package configuration issue with `@dfinity/identity-secp256k1`

## [0.15.0]

### Changed

*   _Breaking change:_ Moves `Secp256k1KeyIdentity` to its own package. `@dfinity/identity-secp256k1`
*   _Breaking change:_ Deprecates `@dfinity/authentication`. If you relied on the `isDelegationValid` check, it has been moved to `@dfinity/identity`
    
*   Deprecates `@dfinity/identity-ledgerhq`. Use `@zondax/ledger-icp` instead.
*   chore: links assets docs in index
*   chore: sets up new size-limit job for packages, in preparation for CI

## [0.14.1]

### Changed

*   feat: `secp256k1` now supports a `fromSeedPhrase` method that will reproduce the same identity across `agent-js`, `dfx`, and `quill`
*   chore: configures `unpkg` to use esmodules
*   chore: removes unused lint shell script
*   chore: adds `js-sha256` dependency to principal
*   bug: fixes idlemanager initializing - now either requires `createOptions.identity` or `authClient.login` to be called before starting idle timeout

## [0.14.0]

### Changed

*   Adds retry logic to `HttpAgent`. By default, retries three times before throwing an error, to offer a more cohesive workflow
*   Improves and truncates error messages in Candid
*   fixes flaky tests for syncTime
*   Adds a top-level `fetchCandid()` function which retrieves the Candid interface for a given canister id.
*   chore: `auth-client` expose storage constant keys
*   bug: `auth-client` resolves window.open issue in login function in safari due to async storage call
*   New package: @dfinity/assets. This package provides an asset manager to manage assets on an assets canister.
*   bug: `auth-client` storage wrapper returns after resolve to avoid idb to be recreated

## [0.13.3]

### Changed

*   New package: `@dfinity/bls-verify`. This package provides a pure-js implementation of BLS verification using the `miracl-core` package. This can be used to polyfill BLS verification for `agent-js`, but it is notably very slow (~3s per verification). Optimization may be possible with a significant refactoring
*   adds ability to polyfill bls verification in Certificate
*   Auth Client moves key fallback generation to the create method instead of login and makes the `\_key` non-nullable. This fixes a regression with async window.open behavior in Safari
*   `HttpAgent` now offers a method to sync time with the replica, provided a specific canister. This can be used to set proper `Expiry` times when a device has fallen out of sync with the replica.
*   Fixes a candid bug where when decoding, optional fields could be skipped if the data on the wire contains additional fields.

## [0.13.2]

### Changed

*   `auth-client` avoids localstorage global and can be used in a web worker or nodejs
*   bug: `auth-client` logout now awaits clearing storage

## [0.13.1]

### Changed

*   fixes a bug with the localstorage migration strategy

## [0.13.0]

### Changed

*   AuthClient now uses `IndexedDb` by default. To use localStorage, import LocalStorage provider and pass it during `AuthClient.create()`.

*   Also offers a generic `IndexedDb` keyval store, `IdbKeyVal`

*   `AuthClient` migrates gracefully from localstorage to IDB when upgrading

## [0.12.2]

### Changed

*   Support for the `SubtleCrypto` interface in `@dfinity/identity` using the new `ECDSAKeyIdentity`
*   `CanisterStatus` no longer suppresses rootKey errors
*   Readme's point to https://agent-js.icp.xyz

## [0.12.1]

### Changed

*   Adds inline sourcemaps to packages
*   Pulls lint out to a separate job now that Node 12 is failing with latest eslint dependencies
*   Adds `UTF-8` as an encoding option for `CanisterStatus` custom paths
*   Adds a public method `createReadStateRequest` that creates the request for `readState`.
*   Add an extra parameter to `readState` to pass a created request. If this parameter is passed, the method does the request directly without creating a new one.
*   Use the `createReadStateRequest` and the extra parameter when polling for the response to avoid signing requests during polling.
*   Adds `derivationOrigin` to `auth-client` login to support the ability to login using the identity derived from a different origin. See [proposed changes](https://github.com/dfinity/internet-identity/pull/724/files#diff-44c106928503ccfb1b3f09f02513578552f66b68dea01c5ec4bd2de858bbba1a)

## [0.12.0]

### Changed

*   Changed the certificate verification interface and fixed its logic. The public constructor is now static and asynchronous. There is no separate verification method, the check is done automatically in the constructor and newly also checks that the delegation is authoritative for the given canister ID, as required by the Internet Computer interface specification.

## [0.11.2]

### Changed

*   Adds a default callback to the `IdleManager` that will refresh the page after clearing the storage
*   Adds a new utility method, `canisterStatus`, to `agent-js`. Canister status now allows you to query paths from the canister certificate with a simple interface, using the API from the[interface specification](https://internetcomputer.org/docs/current/references/ic-interface-spec#state-tree-canister-information)  
    Comes with nicely configured options for
    
    `time`, `controllers`, `subnet`, `module_hash`, `candid`. Additionally, has a utility for reading custom MetaData set using [ic-wasm](https://github.com/dfinity/ic-wasm), as well as generic custom paths in the format of ArrayBuffers.
*   updates to package.json files for metadata in npm

## [0.11.1]

### Changed

*   Fix for a corner case that could lead to incorrect decoding of record types.

## [0.11.0]

### Changed

*   makeNonce now returns unique values. Previously only the first byte of the nonce was populated.
*   Introduces `IdleManager` to the `auth-client`. You can now use it to detect when the user has been idle for a configurable amount of time, and then to register callbacks for the sake of logging the user out and prompting re-authentication. See the `@dfinity/auth-client` Readme for more details
*   Reduces the `maxTimeToLive` default setting from 24 hours to 8
*   Versioning tool now sets patch version to 0 for minor version updates, or patch and minor versions to 0 for major version updates
*   Removes jest-expect-message, which was making test error messages less useful
*   `HttpAgent` now generates a nonce to ensure that calls are unique by default. If you want to opt out or provide your own nonce logic, you can now pass an option of `disableNonce: true`during the agent initialization.
    
    If you are currently using `agent.addTransform(makeNonceTransform())` , please note that you should remove that logic, or add the `disableNonce` option to your agent when upgrading.
    

## [0.10.3]

### Changed

*   Candid now allows optional records to be omitted. See https://github.com/dfinity/agent-js/issues/524
*   In `auth-client`, login `onSuccess` callback and `onError` callback now supports async pattern.
*   Updates npm dependencies to resolve warnings for typedoc and node-fetch. No runtime dependencies were affected.

## [0.10.2]

### Changed

*   Security enhancement - adds a rewrite for urls to subdomains of
    
    `\*.ic0.app/api`
    
    to
    
    `ic0.app/api`
    
*   Improves error messages for when `HttpAgent` cannot infer `fetch` implementation

## [0.10.1]

### Changed

*   Fix for the `auth-client` identity option and added JSDOC comment for the `timeToLive` option
*   Sets the default Internet Identity expiration to 1 day for the `authClient`, up from 15 minutes
*   No longer checks instanceof `Principal` in `@dfinity/agent`, which should allow non-identical versions of packages to interoperate, as long as they share the same API

## [0.10.0]

### Changed

*   Adds changelog for `agent-js` packages
*   `Buffer` and `Pipe` refactor
    *   In previous versions of dfinity packages, we relied on `Buffer`, a polyfilled version of the Node.js `Buffer` utility. In a significant refactor, we have removed all cases of this, along with `Pipe` and the nonstandard `Blob` packages, in favor of `ArrayBuffer`, `Uint8Array`, and `DataView`
    *   Utility methods such as `blobToUint8Array` have been removed.
    *   Interfaces that relied on `Buffer` and related packages have been updated to accept `ArrayBuffer`, and the type interfaces are updated to reflect this
*   `Secp256k1` Support
    *   Adds two new exports to `@dfinity/identity` - `Secp256k1KeyIdentity` and `Secp256k1PublicKey`
    *   API mirrors the `ed25519` components, and relies on the [secp256k1](https://www.npmjs.com/package/secp256k1) npm package for signing and verification.<|MERGE_RESOLUTION|>--- conflicted
+++ resolved
@@ -1,6 +1,10 @@
 # Changelog
 
 ## [Unreleased]
+
+### Changed
+
+* feat: allow passing `DBCreateOptions` to `IdbStorage` constructor
 
 ## [1.1.0] - 2024-03-18
 
@@ -8,11 +12,7 @@
 
 * feat: adds `fromPem` method for `identity-secp256k1`
 * feat: HttpAgent tracks a watermark from the latest readState call. Queries with signatures made before the watermark will be automatically retried, and rejected if they are still behind.
-<<<<<<< HEAD
-* feat: allow passing `DBCreateOptions` to `IdbStorage` constructor
-=======
 * fix: remove `ArrrayBuffer` checks from `WebAuthnIdentity` to resolve issues with the Bitwarden password manager
->>>>>>> ad6ba89d
 
 ## [1.0.1] - 2024-02-20
 
