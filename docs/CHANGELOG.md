# Changelog

## [Unreleased]

### Changed

<<<<<<< HEAD
* feat!: support for restricting II auth methods
    * New login option: `allowPinAuthentication?: boolean;`
    * Response from II includes `authnMethod: 'passkey' | 'pin' | 'recovery';`
    * OnSuccess now optionally passes the message directly from the IDP provider
    * Support for arbitrary login values passed to IDP through `customValues` option
    * 
=======
* feat: allow passing `DBCreateOptions` to `IdbStorage` constructor

>>>>>>> ccd0e4d5
## [1.1.1] - 2024-03-19

* fix: work around `PublicKeyCredential` not being enumerable

## [1.1.0] - 2024-03-18

### Added

* feat: adds `fromPem` method for `identity-secp256k1`
* feat: HttpAgent tracks a watermark from the latest readState call. Queries with signatures made before the watermark will be automatically retried, and rejected if they are still behind.
* fix: remove `ArrrayBuffer` checks from `WebAuthnIdentity` to resolve issues with the Bitwarden password manager

## [1.0.1] - 2024-02-20

### Changed

*   fix: `Ed25519KeyIdentity` was not generating unique identities when no seed was provided. This issue was introduced in `v0.20.0-beta.0`. If your code was affected please upgrade to `>=1.0.1`
*   chore: export `AuthClientStorage` to aid with custom implementations

## [1.0.0]

### Added

- feat: new `CustomPath` class, better docs, and deprecating metadata path type for `CanisterStatus`

### Changed

*   chore: npm audit fix
*   fix: adds npm run build to publish script
*   chore: update Management Canister interface
*   feat: new `CustomPath` class, better docs, and deprecating metadata path type for `CanisterStatus`
*   chore: adding new controller to snapshot for e2e canister status

## [0.21.4]

### Changed

*   fix: edit to the post-release script
*   fix: export partial identity from index of @dfinity/identity
*   chore: npm update & bumping jest-environment-jsdom
*   feat: release automation changes
*   fix: distinguish remote dev environments from known hosts

## [0.21.0]

### Added

*   feat: introduces `ObservableLog` to `HttpAgent`. Allows subscribers to be notified of events from the agent without sending them directly to the console
*   feat: enhances `.from` methods on public key classes to support unknown types, including PublicKey instances, ArrayBuffer-like objects, DER encoded public keys, and hex strings. Also introduces a new `bufFromBufLike` util

### Changed

*   chore: exporting http errors
*   chore: cleaning up lint warnings
*   chore: cleans up github actions linting warnings
*   feat: replaces `secp256k1` npm package with `@noble/curves`
*   feat: introduces partial identities from public keys for authentication flows
*   fix: honor disableIdle flag
*   fix: add `github.dev` and `gitpod.io` to known hosts

## [0.20.2]

### Changed

*   chore: lowering prettier version for CI
*   fix: restoring localhost to list of known hosts

## [0.20.1]

### Changed

*   feat: retry query signature verification in case cache is stale

## [0.20.0]

### Added

*   feat: uses expirable map for subnet keys in `agent-js`, with a timeout of 1 hour
*   **feat!: node signature verification**  
This feature includes additional changes in support of testing and releasing the feature:  
    *   Mainnet e2e tests for queries and calls
    *   published counter canister
    *   New `HttpAgent` option - `verifyQuerySignatures`. Defaults to true, but allows you to opt out of verification. Useful for testing against older replica versions
    *   Introducing `ed25519` logic to agent for validating node signatures
    *   Standardizing around `@noble/curves` instead of tweetnacl in `@dfinity/identity`
    *   new export - hashOfMap from agent, matching the naming used in the interface specification
    *   new unit tests
    *   new Verify export on ed25519 because why not
    *   Adds support for `Uint8Arrays` in `Principal.from()`
    *   feat: introduces `ExpirableMap`, a utility class that will return values up until a configured expiry
    *   chore: increases size limit for `agent-js` to allow for `Ed25519` support for node key signature verification
    *   feat!: replaces `disableNonce` feature with `useQueryNonces`. Going forward, updates will use nonces, but queries and readstate calls will not. Queries and readsatate calls will use nonces if `useQueryNonces` is set to true
    *   feat: adds subnet metrics decoding to canisterStatus for `/subnet` path
    *   feat!: sets expiry to 1 minute less than the configured expiry, and then down to the nearest second. This matches existing behaviour, but adds the rounding

### Changed

*   chore: cleanup for node 20 development in `agent-js`
*   fix: `canisterStatus` returns full list of controllers
*   chore: replaces use of `localhost` with `127.0.0.1`for better node 18 support. Also swaps Jest for vitest, runs mitm against mainnet, and updates some packages
*   feat: retry logic will catch and retry for thrown errors
*   feat!: adds certificate logic to decode subnet and node key paths from the hashtree. Changes the interface for `lookup\_path` to allow returning a `HashTree`, but also constrains `lookup` response to an `ArrayBuffer` using a new `lookupResultToBuffer` export

## [0.19.3]

### Changed

*   fix: `Principal` JSON is compatible with `@dfinity/utils ``jsonReviver` helper
*   chore: npm audit
*   feat: `Principal` class serializes to JSON
*   feat: certificate checks validate that certificate time is not more than 5 minutes ahead of or behind system time.
*   feat: two new `leb` decoding utils added to `@dfinity/agent/utils/leb` to make it simpler to decode leb values and time from a certificate tree
*   chore: limit npm version to 9 in ci for compatibility with node 16
*   Adds more helpful error message for when principal is undefined during actor creation

## [0.19.2]

### Changed

*   fix: subdomains on `icp0.io` and `ic0.app` were incorrectly sending requests to `icp-api` and encountering CSP issues

## [0.19.1]

### Changed

*   fix: default host logic fixed and tests added

## [0.19.0]

### Changed

*   feat: replaces the `js-sha256` library with `@noble/hashes` due to a breaking bug in Chrome
*   Fix: add `@dfinity/principal` as a peerDependency to `assets` and `candid`.
*   Feat: `HttpAgent` now uses a default address of https://icp-api.io. Users will be warned for not setting a host, but the code will default to mainnet.
*   Feat: use webcrypto or node crypto instead of Math.random for nonce generation if available

## [0.18.1]

### Changed

*   fix: fix composite query in actor.ts
*   fix: handle new update call errors ([IC-1462](https://github.com/dfinity/interface-spec/pull/143))
*   chore: updates engines in package.json and recommended node version for development in nvmrc to support node 18+
*   chore: corrections to publishing docs
*   fix: typo in `JsonnableWebAuthnIdentitiy`, breaking change that requires users to update their imports to `JsonnableWebAuthnIdentity` when this type is used
*   fix: fix a bug in decoding service types, when function types come after the service type in the type table
*   feat: support `composite_query` in candid
*   fix: fix a bug in decoding service types, when function types come after the service type in the type table
*   feat: include boundary node http details to query and update calls
*   feat: adds method for actor creation that includes boundary node http details

## [0.15.7]

### Changed

*   Do not use `Headers` struct during init of HttpAgent for Node compatibility. Note: still supports use of Headers in application code

*   fix: finish all tasks before calling onSuccess auth callback in `@dfinity/auth-client`

## [0.15.6]

### Changed

*   feat: retry failed `read\_state` requests

## [0.15.5]

### Changed

*   add support for WebAuthn level 3 [authenticatorAttachment](https://w3c.github.io/webauthn/#dom-publickeycredential-authenticatorattachment)

## [0.15.4]

### Changed

*   removes more circular dependencies in agent, actor, proxy, and pollingstrategy
*   chore: updates distro for lint and prettier checks
*   removes more circular dependencies in agent, actor, proxy, and pollingstrategy
*   feat: adds keyType option for `AuthClient`, allowing users to specify whether to use an `ed25519` or `ECDSAKey`. This is important for custom storage providers that can't store `CryptoKey` objects
*   chore: removes a circular dependency on index for canisterStatus
*   chore: documents usage of fetch and fetchOptions for `HttpAgent`

## [0.15.3]

### Changed

*   reverts the `X-IC-Request-ID header` until we coordinate cors support with icx-proxy

## [0.15.2]

### Changed

*   Corrects some dev dependencies incorrectly listed as dependencies in `auth-client` package.json
*   introduces `X-IC-Request-ID header` to more easily identify retried requests. Also uses a standard Headers constructor to manage headers

Changes default stored key for `auth-client` to use ECDSAKey*   Also updates the storage interface types to support `CryptoKeyPair`

*   updates link to `identity-secp256k1` in docs site

## [0.15.1]

### Changed

*   fixes a package configuration issue with `@dfinity/identity-secp256k1`

## [0.15.0]

### Changed

*   _Breaking change:_ Moves `Secp256k1KeyIdentity` to its own package. `@dfinity/identity-secp256k1`
*   _Breaking change:_ Deprecates `@dfinity/authentication`. If you relied on the `isDelegationValid` check, it has been moved to `@dfinity/identity`
    
*   Deprecates `@dfinity/identity-ledgerhq`. Use `@zondax/ledger-icp` instead.
*   chore: links assets docs in index
*   chore: sets up new size-limit job for packages, in preparation for CI

## [0.14.1]

### Changed

*   feat: `secp256k1` now supports a `fromSeedPhrase` method that will reproduce the same identity across `agent-js`, `dfx`, and `quill`
*   chore: configures `unpkg` to use esmodules
*   chore: removes unused lint shell script
*   chore: adds `js-sha256` dependency to principal
*   bug: fixes idlemanager initializing - now either requires `createOptions.identity` or `authClient.login` to be called before starting idle timeout

## [0.14.0]

### Changed

*   Adds retry logic to `HttpAgent`. By default, retries three times before throwing an error, to offer a more cohesive workflow
*   Improves and truncates error messages in Candid
*   fixes flaky tests for syncTime
*   Adds a top-level `fetchCandid()` function which retrieves the Candid interface for a given canister id.
*   chore: `auth-client` expose storage constant keys
*   bug: `auth-client` resolves window.open issue in login function in safari due to async storage call
*   New package: @dfinity/assets. This package provides an asset manager to manage assets on an assets canister.
*   bug: `auth-client` storage wrapper returns after resolve to avoid idb to be recreated

## [0.13.3]

### Changed

*   New package: `@dfinity/bls-verify`. This package provides a pure-js implementation of BLS verification using the `miracl-core` package. This can be used to polyfill BLS verification for `agent-js`, but it is notably very slow (~3s per verification). Optimization may be possible with a significant refactoring
*   adds ability to polyfill bls verification in Certificate
*   Auth Client moves key fallback generation to the create method instead of login and makes the `\_key` non-nullable. This fixes a regression with async window.open behavior in Safari
*   `HttpAgent` now offers a method to sync time with the replica, provided a specific canister. This can be used to set proper `Expiry` times when a device has fallen out of sync with the replica.
*   Fixes a candid bug where when decoding, optional fields could be skipped if the data on the wire contains additional fields.

## [0.13.2]

### Changed

*   `auth-client` avoids localstorage global and can be used in a web worker or nodejs
*   bug: `auth-client` logout now awaits clearing storage

## [0.13.1]

### Changed

*   fixes a bug with the localstorage migration strategy

## [0.13.0]

### Changed

*   AuthClient now uses `IndexedDb` by default. To use localStorage, import LocalStorage provider and pass it during `AuthClient.create()`.

*   Also offers a generic `IndexedDb` keyval store, `IdbKeyVal`

*   `AuthClient` migrates gracefully from localstorage to IDB when upgrading

## [0.12.2]

### Changed

*   Support for the `SubtleCrypto` interface in `@dfinity/identity` using the new `ECDSAKeyIdentity`
*   `CanisterStatus` no longer suppresses rootKey errors
*   Readme's point to https://agent-js.icp.xyz

## [0.12.1]

### Changed

*   Adds inline sourcemaps to packages
*   Pulls lint out to a separate job now that Node 12 is failing with latest eslint dependencies
*   Adds `UTF-8` as an encoding option for `CanisterStatus` custom paths
*   Adds a public method `createReadStateRequest` that creates the request for `readState`.
*   Add an extra parameter to `readState` to pass a created request. If this parameter is passed, the method does the request directly without creating a new one.
*   Use the `createReadStateRequest` and the extra parameter when polling for the response to avoid signing requests during polling.
*   Adds `derivationOrigin` to `auth-client` login to support the ability to login using the identity derived from a different origin. See [proposed changes](https://github.com/dfinity/internet-identity/pull/724/files#diff-44c106928503ccfb1b3f09f02513578552f66b68dea01c5ec4bd2de858bbba1a)

## [0.12.0]

### Changed

*   Changed the certificate verification interface and fixed its logic. The public constructor is now static and asynchronous. There is no separate verification method, the check is done automatically in the constructor and newly also checks that the delegation is authoritative for the given canister ID, as required by the Internet Computer interface specification.

## [0.11.2]

### Changed

*   Adds a default callback to the `IdleManager` that will refresh the page after clearing the storage
*   Adds a new utility method, `canisterStatus`, to `agent-js`. Canister status now allows you to query paths from the canister certificate with a simple interface, using the API from the[interface specification](https://internetcomputer.org/docs/current/references/ic-interface-spec#state-tree-canister-information)  
    Comes with nicely configured options for
    
    `time`, `controllers`, `subnet`, `module_hash`, `candid`. Additionally, has a utility for reading custom MetaData set using [ic-wasm](https://github.com/dfinity/ic-wasm), as well as generic custom paths in the format of ArrayBuffers.
*   updates to package.json files for metadata in npm

## [0.11.1]

### Changed

*   Fix for a corner case that could lead to incorrect decoding of record types.

## [0.11.0]

### Changed

*   makeNonce now returns unique values. Previously only the first byte of the nonce was populated.
*   Introduces `IdleManager` to the `auth-client`. You can now use it to detect when the user has been idle for a configurable amount of time, and then to register callbacks for the sake of logging the user out and prompting re-authentication. See the `@dfinity/auth-client` Readme for more details
*   Reduces the `maxTimeToLive` default setting from 24 hours to 8
*   Versioning tool now sets patch version to 0 for minor version updates, or patch and minor versions to 0 for major version updates
*   Removes jest-expect-message, which was making test error messages less useful
*   `HttpAgent` now generates a nonce to ensure that calls are unique by default. If you want to opt out or provide your own nonce logic, you can now pass an option of `disableNonce: true`during the agent initialization.
    
    If you are currently using `agent.addTransform(makeNonceTransform())` , please note that you should remove that logic, or add the `disableNonce` option to your agent when upgrading.
    

## [0.10.3]

### Changed

*   Candid now allows optional records to be omitted. See https://github.com/dfinity/agent-js/issues/524
*   In `auth-client`, login `onSuccess` callback and `onError` callback now supports async pattern.
*   Updates npm dependencies to resolve warnings for typedoc and node-fetch. No runtime dependencies were affected.

## [0.10.2]

### Changed

*   Security enhancement - adds a rewrite for urls to subdomains of
    
    `\*.ic0.app/api`
    
    to
    
    `ic0.app/api`
    
*   Improves error messages for when `HttpAgent` cannot infer `fetch` implementation

## [0.10.1]

### Changed

*   Fix for the `auth-client` identity option and added JSDOC comment for the `timeToLive` option
*   Sets the default Internet Identity expiration to 1 day for the `authClient`, up from 15 minutes
*   No longer checks instanceof `Principal` in `@dfinity/agent`, which should allow non-identical versions of packages to interoperate, as long as they share the same API

## [0.10.0]

### Changed

*   Adds changelog for `agent-js` packages
*   `Buffer` and `Pipe` refactor
    *   In previous versions of dfinity packages, we relied on `Buffer`, a polyfilled version of the Node.js `Buffer` utility. In a significant refactor, we have removed all cases of this, along with `Pipe` and the nonstandard `Blob` packages, in favor of `ArrayBuffer`, `Uint8Array`, and `DataView`
    *   Utility methods such as `blobToUint8Array` have been removed.
    *   Interfaces that relied on `Buffer` and related packages have been updated to accept `ArrayBuffer`, and the type interfaces are updated to reflect this
*   `Secp256k1` Support
    *   Adds two new exports to `@dfinity/identity` - `Secp256k1KeyIdentity` and `Secp256k1PublicKey`
    *   API mirrors the `ed25519` components, and relies on the [secp256k1](https://www.npmjs.com/package/secp256k1) npm package for signing and verification.<|MERGE_RESOLUTION|>--- conflicted
+++ resolved
@@ -4,17 +4,13 @@
 
 ### Changed
 
-<<<<<<< HEAD
 * feat!: support for restricting II auth methods
     * New login option: `allowPinAuthentication?: boolean;`
     * Response from II includes `authnMethod: 'passkey' | 'pin' | 'recovery';`
     * OnSuccess now optionally passes the message directly from the IDP provider
     * Support for arbitrary login values passed to IDP through `customValues` option
-    * 
-=======
 * feat: allow passing `DBCreateOptions` to `IdbStorage` constructor
 
->>>>>>> ccd0e4d5
 ## [1.1.1] - 2024-03-19
 
 * fix: work around `PublicKeyCredential` not being enumerable
