--- conflicted
+++ resolved
@@ -25,9 +25,5 @@
     "moduleResolution": "node10",
     "target": "ES2022"
   },
-<<<<<<< HEAD
-  "exclude": ["bin", "node_modules", "e2e", "docs"]
-=======
-  "exclude": ["bin", "node_modules", "e2e", "**/*.test.ts", "**/*.test.tsx"]
->>>>>>> e7e371b5
+  "exclude": ["bin", "node_modules", "e2e", "docs", "**/*.test.ts", "**/*.test.tsx"]
 }