--- conflicted
+++ resolved
@@ -16,20 +16,15 @@
   Signed,
   UnSigned,
   ReadStateRequest,
-<<<<<<< HEAD
   QueryRequest,
   hashOfMap,
   QueryResponseReplied,
   IC_RESPONSE_DOMAIN_SEPARATOR,
   QueryResponseStatus,
   ReadRequestType,
-} from '@dfinity/icp/agent';
-import { Principal } from '@dfinity/icp/principal';
-import { Ed25519KeyIdentity } from '@dfinity/icp/identity';
-=======
 } from '@icp-sdk/core/agent';
 import { Principal } from '@icp-sdk/core/principal';
->>>>>>> 282fef96
+import { Ed25519KeyIdentity } from '@icp-sdk/core/identity';
 import { Mock, vi } from 'vitest';
 import { createReplyTree, createSubnetTree, createTimeTree } from './tree';
 import { randomKeyPair, signBls, KeyPair } from './identity';
