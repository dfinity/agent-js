--- conflicted
+++ resolved
@@ -1,10 +1,5 @@
-<<<<<<< HEAD
-import { BLS12_381_G2_OID, wrapDER } from '@dfinity/icp/agent';
-import { Ed25519KeyIdentity } from '@dfinity/icp/identity';
-=======
-import { BLS12_381_G2_OID, SignIdentity, wrapDER } from '@icp-sdk/core/agent';
+import { BLS12_381_G2_OID, wrapDER } from '@icp-sdk/core/agent';
 import { Ed25519KeyIdentity } from '@icp-sdk/core/identity';
->>>>>>> 282fef96
 import { randomBytes } from 'crypto';
 import { bls12_381 as bls } from '@noble/curves/bls12-381';
 
