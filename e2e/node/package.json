--- conflicted
+++ resolved
@@ -36,14 +36,10 @@
     "text-encoding": "^0.7.0",
     "ts-node": "^10.8.2",
     "typescript": "^5.7.2",
-<<<<<<< HEAD
-    "vitest": "^3.0.8",
     "express": "^5.1.0",
-    "@types/express": "^5.0.1"
-=======
+    "@types/express": "^5.0.1",
     "vite": "^6.3.5",
     "vitest": "^3.1.3"
->>>>>>> 5fcd02a0
   },
   "optionalDependencies": {
     "@rollup/rollup-linux-x64-gnu": "4.6.1"
