--- conflicted
+++ resolved
@@ -1,18 +1,11 @@
 import { Actor, ActorSubclass, HttpAgentOptions, Agent, ActorConfig } from '@dfinity/agent';
 import { makeAgent } from '../utils/agent';
-<<<<<<< HEAD
-import { _SERVICE } from './declarations/counter';
-import { getCanisterId } from '../utils/canisterid';
-
-export const idl = ({ IDL }) => {
-=======
 import { type _SERVICE } from './declarations/counter/counter.did';
 import { getCanisterId } from '../utils/canisterid';
 import { IDL } from '@dfinity/candid';
 import { Principal } from '@dfinity/principal';
 
 export const idl: IDL.InterfaceFactory = ({ IDL }) => {
->>>>>>> 1a3cc3a1
   return IDL.Service({
     inc: IDL.Func([], [], []),
     inc_read: IDL.Func([], [IDL.Nat], []),
@@ -28,11 +21,7 @@
 export const counter2CanisterId = getCanisterId('counter2');
 
 export const createActor = async (
-<<<<<<< HEAD
-  canisterId,
-=======
   canisterId: Principal,
->>>>>>> 1a3cc3a1
   options?: {
     agentOptions?: HttpAgentOptions;
     actorOptions?: ActorConfig;
