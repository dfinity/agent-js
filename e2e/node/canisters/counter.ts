<<<<<<< HEAD
import { Actor, blobFromUint8Array, IDL } from "@dfinity/agent";
import { Principal } from "@dfinity/principal";
import { readFileSync } from "fs";
import path from "path";
import agent from "../utils/agent";
=======
import { Actor, blobFromUint8Array, Principal, IDL } from '@dfinity/agent';
import { readFileSync } from 'fs';
import path from 'path';
import agent from '../utils/agent';
>>>>>>> 4164ea98

let cache: {
  canisterId: Principal;
  // eslint-disable-next-line @typescript-eslint/no-explicit-any
  actor: any;
} | null = null;

/**
 * Create a counter Actor + canisterId
 */
export default async function (): Promise<{
  canisterId: Principal;
  // eslint-disable-next-line @typescript-eslint/no-explicit-any
  actor: any;
}> {
  if (!cache) {
    const wasm = readFileSync(path.join(__dirname, 'counter.wasm'));

    const canisterId = await Actor.createCanister({ agent: await agent });
    await Actor.install({ module: blobFromUint8Array(wasm) }, { canisterId, agent: await agent });
    const idl: IDL.InterfaceFactory = ({ IDL }) => {
      return IDL.Service({
        inc: IDL.Func([], [], []),
        read: IDL.Func([], [IDL.Nat], ['query']),
        greet: IDL.Func([IDL.Text], [IDL.Text], []),
        queryGreet: IDL.Func([IDL.Text], [IDL.Text], ['query']),
      });
    };

    cache = {
      canisterId,
      // eslint-disable-next-line @typescript-eslint/no-explicit-any
      actor: Actor.createActor(idl, { canisterId, agent: await agent }) as any,
    };
  }

  return cache;
}<|MERGE_RESOLUTION|>--- conflicted
+++ resolved
@@ -1,15 +1,8 @@
-<<<<<<< HEAD
-import { Actor, blobFromUint8Array, IDL } from "@dfinity/agent";
-import { Principal } from "@dfinity/principal";
-import { readFileSync } from "fs";
-import path from "path";
-import agent from "../utils/agent";
-=======
-import { Actor, blobFromUint8Array, Principal, IDL } from '@dfinity/agent';
+import { Actor, blobFromUint8Array, IDL } from '@dfinity/agent';
+import { Principal } from '@dfinity/principal';
 import { readFileSync } from 'fs';
 import path from 'path';
 import agent from '../utils/agent';
->>>>>>> 4164ea98
 
 let cache: {
   canisterId: Principal;
