{
  "private": true,
  "name": "@do-not-publish/ic-cypress-e2e-tests",
  "version": "0.13.3",
  "scripts": {
    "ci": "npm run e2e",
    "pree2e": "dfx deploy; dfx generate; pm2 --name parcel start npm -- start",
    "e2e": "cypress run",
    "poste2e": "pm2 delete 0",
    "eslint:fix": "npm run lint -- --fix",
    "eslint": "eslint --ext '.js,.jsx,.ts,.tsx' cypress *.js",
    "lint": "npm run eslint",
    "build": "",
    "lint:fix": "npm run lint -- --fix",
    "publish:release": "",
    "test:coverage": "",
    "test": "",
    "start": "parcel --watch-for-stdin src/index.html"
  },
  "devDependencies": {
    "@cypress/webpack-preprocessor": "^5.12.0",
    "@types/cypress": "^1.1.3",
    "babel-plugin-polyfill-regenerator": "^0.4.0",
    "babel-preset-env": "^1.7.0",
    "concurrently": "^7.3.0",
    "cypress": "^10.3.1",
    "eslint-plugin-cypress": "^2.12.1",
    "parcel": "^2.6.2",
    "pm2": "^5.2.0"
  },
  "dependencies": {
<<<<<<< HEAD
    "@dfinity/agent": "^0.12.2-beta.0",
    "@dfinity/assets": "^0.12.2-beta.0",
    "@dfinity/authentication": "^0.12.2-beta.0",
    "@dfinity/identity": "^0.12.2-beta.0",
    "@dfinity/principal": "^0.12.2-beta.0",
=======
    "@dfinity/agent": "^0.13.3",
    "@dfinity/authentication": "^0.13.3",
    "@dfinity/identity": "^0.13.3",
    "@dfinity/principal": "^0.13.3",
>>>>>>> dc426b20
    "@types/node": "^18.0.6",
    "idb-keyval": "^6.2.0"
  },
  "browserslist": [
    "last 2 Chrome versions"
  ]
}<|MERGE_RESOLUTION|>--- conflicted
+++ resolved
@@ -29,18 +29,11 @@
     "pm2": "^5.2.0"
   },
   "dependencies": {
-<<<<<<< HEAD
-    "@dfinity/agent": "^0.12.2-beta.0",
-    "@dfinity/assets": "^0.12.2-beta.0",
-    "@dfinity/authentication": "^0.12.2-beta.0",
-    "@dfinity/identity": "^0.12.2-beta.0",
-    "@dfinity/principal": "^0.12.2-beta.0",
-=======
     "@dfinity/agent": "^0.13.3",
+    "@dfinity/assets": "^0.13.3",
     "@dfinity/authentication": "^0.13.3",
     "@dfinity/identity": "^0.13.3",
     "@dfinity/principal": "^0.13.3",
->>>>>>> dc426b20
     "@types/node": "^18.0.6",
     "idb-keyval": "^6.2.0"
   },
